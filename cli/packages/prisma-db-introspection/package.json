--- conflicted
+++ resolved
@@ -36,12 +36,7 @@
     "scuid": "^1.0.2"
   },
   "scripts": {
-<<<<<<< HEAD
-    "test": "echo \"Skipping Tests\"",
-    "test-backup": "jest --runInBand --verbose=false",
-=======
     "test": "jest --runInBand --verbose=false",
->>>>>>> ab57489a
     "build": "tsc -d",
     "lint": "tslint src/**/*.ts",
     "precommit": "lint-staged",
