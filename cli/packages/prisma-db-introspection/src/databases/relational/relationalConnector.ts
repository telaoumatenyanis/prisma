--- conflicted
+++ resolved
@@ -2,13 +2,9 @@
 import { DatabaseType, GQLAssert } from 'prisma-datamodel'
 import { RelationalIntrospectionResult } from './relationalIntrospectionResult'
 import IDatabaseClient from '../IDatabaseClient'
-<<<<<<< HEAD
-=======
-import GQLAssert from '../../../../prisma-datamodel/dist/util/gqlAssert'
 import * as debug from 'debug'
 
 let log = debug('RelationalIntrospection')
->>>>>>> 766f7f31
 
 export interface IInternalIndexInfo {
   tableName: string
