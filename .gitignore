.idea
node_modules
.DS_Store
<<<<<<< HEAD

*.class
*.log
.coursier
.envrc
.ivy2

# Idea
.iml
.idea
.idea_modules

# sbt specific
.sbt
dist/*
target/
lib_managed/
src_managed/
project/boot/
project/plugins/project/

# Scala-IDE specific
.scala_dependencies
.ensime
.ensime_cache

# test files
/schema
/request.json
/docker.env

# buildkite artifacts
buildkite-script-*
=======
target/
>>>>>>> 5e29ed15
<|MERGE_RESOLUTION|>--- conflicted
+++ resolved
@@ -1,7 +1,6 @@
 .idea
 node_modules
 .DS_Store
-<<<<<<< HEAD
 
 *.class
 *.log
@@ -34,7 +33,4 @@
 /docker.env
 
 # buildkite artifacts
-buildkite-script-*
-=======
-target/
->>>>>>> 5e29ed15
+buildkite-script-*