package cool.graph.shared.models

import cool.graph.gc_values.GCValue
import cool.graph.shared.errors.SharedErrors
import cool.graph.shared.models.FieldConstraintType.FieldConstraintType
import cool.graph.shared.models.ModelMutationType.ModelMutationType
import org.joda.time.DateTime

object IdType {
  type Id = String
}

import cool.graph.shared.models.IdType._

case class Client(
    id: Id,
    auth0Id: Option[String] = None,
    isAuth0IdentityProviderEmail: Boolean = false,
    name: String,
    email: String,
    hashedPassword: String,
    resetPasswordSecret: Option[String] = None,
    projects: List[Project] = List.empty,
    createdAt: DateTime,
    updatedAt: DateTime
)

sealed trait Function {
  def name: String
  def isActive: Boolean
//  def delivery: FunctionDelivery
//  def binding: FunctionBinding
}

case class ServerSideSubscriptionFunction(
    name: String,
    isActive: Boolean,
    query: String,
    queryFilePath: Option[String] = None //,
//                                           delivery: FunctionDelivery
) extends Function {
//  def isServerSideSubscriptionFor(model: Model, mutationType: ModelMutationType): Boolean = {
//    val queryDoc             = QueryParser.parse(query).get
//    val modelNameInQuery     = QueryTransformer.getModelNameFromSubscription(queryDoc).get
//    val mutationTypesInQuery = QueryTransformer.getMutationTypesFromSubscription(queryDoc)
//    model.name == modelNameInQuery && mutationTypesInQuery.contains(mutationType)
//  }
//
//  def binding = FunctionBinding.SERVERSIDE_SUBSCRIPTION
}

case class Schema(
    models: List[Model] = List.empty,
    relations: List[Relation] = List.empty,
<<<<<<< HEAD
    enums: List[Enum] = List.empty
=======
    enums: List[Enum] = List.empty,
    secrets: Vector[String] = Vector.empty,
    allowQueries: Boolean = true,
    allowMutations: Boolean = true,
    functions: List[Function] = List.empty
>>>>>>> 5e6772f8
) {
  def allFields: Seq[Field] = models.flatMap(_.fields)

  def hasSchemaNameConflict(name: String, id: String): Boolean = {
    val conflictingType = this.models.exists(model => List(s"create${model.name}", s"update${model.name}", s"delete${model.name}").contains(name))
    conflictingType
  }

<<<<<<< HEAD
=======
  def getFunctionByName(name: String): Option[Function] = functions.find(_.name == name)
  def getFunctionByName_!(name: String): Function       = getFunctionByName(name).get //OrElse(throw SystemErrors.InvalidFunctionName(name))

>>>>>>> 5e6772f8
  def getModelById(id: Id): Option[Model] = models.find(_.id == id)
  def getModelById_!(id: Id): Model       = getModelById(id).getOrElse(throw SharedErrors.InvalidModel(id))

  // note: mysql columns are case insensitive, so we have to be as well. But we could make them case sensitive https://dev.mysql.com/doc/refman/5.6/en/case-sensitivity.html
  def getModelByName(name: String): Option[Model] = models.find(_.name.toLowerCase() == name.toLowerCase())
  def getModelByName_!(name: String): Model       = getModelByName(name).getOrElse(throw SharedErrors.InvalidModel(s"No model with name: $name found."))

  def getModelByFieldId(id: Id): Option[Model] = models.find(_.fields.exists(_.id == id))
  def getModelByFieldId_!(id: Id): Model       = getModelByFieldId(id).get //OrElse(throw SystemErrors.InvalidModel(s"No model with a field with id: $id found."))

  def getFieldById(id: Id): Option[Field]                        = models.flatMap(_.fields).find(_.id == id)
  def getFieldById_!(id: Id): Field                              = getFieldById(id).get //OrElse(throw SystemErrors.InvalidFieldId(id))
  def getFieldByName(model: String, name: String): Option[Field] = getModelByName(model).flatMap(_.getFieldByName(name))
  def getFieldByName_!(model: String, name: String): Field       = getModelByName_!(model).getFieldByName_!(name)

  def getFieldConstraintById(id: Id): Option[FieldConstraint] = {
    val fields      = models.flatMap(_.fields)
    val constraints = fields.flatMap(_.constraints)
    constraints.find(_.id == id)
  }
  def getFieldConstraintById_!(id: Id): FieldConstraint = getFieldConstraintById(id).get //OrElse(throw SystemErrors.InvalidFieldConstraintId(id))

  // note: mysql columns are case insensitive, so we have to be as well
  def getEnumByName(name: String): Option[Enum] = enums.find(_.name.toLowerCase == name.toLowerCase)

  def getRelationById(id: Id): Option[Relation] = relations.find(_.id == id)
  def getRelationById_!(id: Id): Relation       = getRelationById(id).get //OrElse(throw SystemErrors.InvalidRelationId(id))

  def getRelationByName(name: String): Option[Relation] = relations.find(_.name == name)
  def getRelationByName_!(name: String): Relation =
    getRelationByName(name).get //OrElse(throw SystemErrors.InvalidRelation("There is no relation with name: " + name))

  def getRelationFieldMirrorById(id: Id): Option[RelationFieldMirror] = relations.flatMap(_.fieldMirrors).find(_.id == id)

  def getFieldByRelationFieldMirrorId(id: Id): Option[Field] = getRelationFieldMirrorById(id).flatMap(mirror => getFieldById(mirror.fieldId))
  def getFieldByRelationFieldMirrorId_!(id: Id): Field       = getFieldByRelationFieldMirrorId(id).get //OrElse(throw SystemErrors.InvalidRelationFieldMirrorId(id))

  def getRelationByFieldMirrorId(id: Id): Option[Relation] = relations.find(_.fieldMirrors.exists(_.id == id))
  def getRelationByFieldMirrorId_!(id: Id): Relation       = getRelationByFieldMirrorId(id).get //OrElse(throw SystemErrors.InvalidRelationFieldMirrorId(id))

  def getFieldsByRelationId(id: Id): List[Field] = models.flatMap(_.fields).filter(f => f.relation.isDefined && f.relation.get.id == id)

  def getUnambiguousRelationThatConnectsModels_!(modelA: String, modelB: String): Option[Relation] = {
    val candidates = relations.filter(_.connectsTheModels(modelA, modelB))
    require(candidates.size < 2, "This method must only be called for unambiguous relations!")
    candidates.headOption
  }

  def getRelationFieldMirrorsByFieldId(id: Id): List[RelationFieldMirror] = relations.flatMap(_.fieldMirrors).filter(f => f.fieldId == id)

  def getRelatedModelForField(field: Field): Option[Model] = {
    val relation = field.relation.getOrElse {
      return None
    }

    val modelId = field.relationSide match {
      case Some(side) if side == RelationSide.A => Some(relation.modelBId)
      case Some(side) if side == RelationSide.B => Some(relation.modelAId)
      case _                                    => None
    }

    modelId.flatMap(id => getModelById(id))
  }

  def getReverseRelationField(field: Field): Option[Field] = {
    val relation     = field.relation.getOrElse { return None }
    val relationSide = field.relationSide.getOrElse { return None }

    val relatedModelId = relationSide match {
      case RelationSide.A => relation.modelBId
      case RelationSide.B => relation.modelAId
    }

    val relatedModel = getModelById_!(relatedModelId)

    relatedModel.fields.find(
      relatedField =>
        relatedField.relation
          .contains(relation) && relatedField.id != field.id) match {
      case Some(relatedField) => Some(relatedField)
      case None               => relatedModel.fields.find(relatedField => relatedField.relation.contains(relation))
    }

  }
}

case class Project(
    id: Id,
    ownerId: Id,
    revision: Int = 1,
    schema: Schema,
    webhookUrl: Option[String] = None,
    secrets: Vector[String] = Vector.empty,
    seats: List[Seat] = List.empty,
    allowQueries: Boolean = true,
    allowMutations: Boolean = true,
    functions: List[Function] = List.empty,
    featureToggles: List[FeatureToggle] = List.empty
) {
  def models    = schema.models
  def relations = schema.relations
  def enums     = schema.enums

  lazy val projectId: ProjectId       = ProjectId.fromEncodedString(id)
  val serverSideSubscriptionFunctions = functions.collect { case x: ServerSideSubscriptionFunction => x }

  def serverSideSubscriptionFunctionsFor(model: Model, mutationType: ModelMutationType): Seq[ServerSideSubscriptionFunction] = {
    serverSideSubscriptionFunctions
      .filter(_.isActive)
//      .filter(_.isServerSideSubscriptionFor(model, mutationType))
  }

  def getServerSideSubscriptionFunction(id: Id): Option[ServerSideSubscriptionFunction] = serverSideSubscriptionFunctions.find(_.id == id)
  def getServerSideSubscriptionFunction_!(id: Id): ServerSideSubscriptionFunction =
    getServerSideSubscriptionFunction(id).get //OrElse(throw SystemErrors.InvalidFunctionId(id))

  def getFunctionById(id: Id): Option[Function] = functions.find(_.id == id)
  def getFunctionById_!(id: Id): Function       = getFunctionById(id).get //OrElse(throw SystemErrors.InvalidFunctionId(id))

  def getFunctionByName(name: String): Option[Function] = functions.find(_.name == name)
  def getFunctionByName_!(name: String): Function       = getFunctionByName(name).get //OrElse(throw SystemErrors.InvalidFunctionName(name))

<<<<<<< HEAD
  def seatByEmail(email: String): Option[Seat] = seats.find(_.email == email)
  def seatByEmail_!(email: String): Seat       = seatByEmail(email).get //OrElse(throw SystemErrors.InvalidSeatEmail(email))

  def seatByClientId(clientId: Id): Option[Seat] = seats.find(_.clientId.contains(clientId))
  def seatByClientId_!(clientId: Id): Seat       = seatByClientId(clientId).get //OrElse(throw SystemErrors.InvalidSeatClientId(clientId))
=======
  def allFields: Seq[Field] = models.flatMap(_.fields)

  def hasSchemaNameConflict(name: String, id: String): Boolean = {
    val conflictingType = this.models.exists(model => List(s"create${model.name}", s"update${model.name}", s"delete${model.name}").contains(name))
    conflictingType
  }
>>>>>>> 5e6772f8
}

case class ProjectWithClientId(project: Project, clientId: Id) {
  val id: Id = project.id
}
case class ProjectWithClient(project: Project, client: Client)

case class Model(
    name: String,
    fields: List[Field],
    description: Option[String] = None
) {
  def id = name

  lazy val scalarFields: List[Field]         = fields.filter(_.isScalar)
  lazy val scalarListFields: List[Field]     = scalarFields.filter(_.isList)
  lazy val relationFields: List[Field]       = fields.filter(_.isRelation)
  lazy val singleRelationFields: List[Field] = relationFields.filter(!_.isList)
  lazy val listRelationFields: List[Field]   = relationFields.filter(_.isList)

  def relationFieldForIdAndSide(relationId: String, relationSide: RelationSide.Value): Option[Field] = {
    fields.find(_.isRelationWithIdAndSide(relationId, relationSide))
  }

  lazy val relations: List[Relation] = {
    fields
      .map(_.relation)
      .collect { case Some(relation) => relation }
      .distinct
  }

  def withoutFieldsForRelation(relation: Relation): Model = withoutFieldsForRelations(Seq(relation))

  def withoutFieldsForRelations(relations: Seq[Relation]): Model = {
    val newFields = for {
      field <- fields
      if relations.forall(relation => !field.isRelationWithId(relation.id))
    } yield field
    copy(fields = newFields)
  }

  def filterFields(fn: Field => Boolean): Model = copy(fields = this.fields.filter(fn))

  def getFieldById_!(id: Id): Field       = getFieldById(id).get
  def getFieldById(id: Id): Option[Field] = fields.find(_.id == id)

  def getFieldByName_!(name: String): Field =
    getFieldByName(name).getOrElse(sys.error(s"field $name is not part of the model $name")) // .getOrElse(throw FieldNotInModel(fieldName = name, modelName = this.name))
  def getFieldByName(name: String): Option[Field] = fields.find(_.name == name)

  def hasVisibleIdField: Boolean = getFieldByName_!("id").isVisible
}

object RelationSide extends Enumeration {
  type RelationSide = Value
  val A = Value("A")
  val B = Value("B")
}

object TypeIdentifier extends Enumeration {
  // note: casing of values are chosen to match our TypeIdentifiers
  type TypeIdentifier = Value
  val String    = Value("String")
  val Int       = Value("Int")
  val Float     = Value("Float")
  val Boolean   = Value("Boolean")
  val DateTime  = Value("DateTime")
  val GraphQLID = Value("GraphQLID")
  val Enum      = Value("Enum")
  val Json      = Value("Json")
  val Relation  = Value("Relation")

  def withNameOpt(name: String): Option[TypeIdentifier.Value] = name match {
    case "ID" => Some(GraphQLID)
    case _    => this.values.find(_.toString == name)
  }

  def withNameHacked(name: String) = name match {
    case "ID" => GraphQLID
    case _    => withName(name)
  }
}

case class Enum(
    name: String,
    values: Vector[String] = Vector.empty
)

case class Field(
    name: String,
    typeIdentifier: TypeIdentifier.Value,
    description: Option[String] = None,
    isRequired: Boolean,
    isList: Boolean,
    isUnique: Boolean,
    isHidden: Boolean = false,
    isReadonly: Boolean = false,
    enum: Option[Enum],
    defaultValue: Option[GCValue],
    relation: Option[Relation],
    relationSide: Option[RelationSide.Value],
    constraints: List[FieldConstraint] = List.empty
) {
<<<<<<< HEAD
=======
  def id = name

>>>>>>> 5e6772f8
  def isScalar: Boolean                             = typeIdentifier != TypeIdentifier.Relation
  def isRelation: Boolean                           = typeIdentifier == TypeIdentifier.Relation
  def isRelationWithId(relationId: String): Boolean = relation.exists(_.id == relationId)

  def isRelationWithIdAndSide(relationId: String, relationSide: RelationSide.Value): Boolean = {
    isRelationWithId(relationId) && this.relationSide.contains(relationSide)
  }

  private val excludedFromMutations = Vector("updatedAt", "createdAt", "id")
  def isWritable: Boolean           = !isReadonly && !excludedFromMutations.contains(name)
  def isVisible: Boolean            = !isHidden

<<<<<<< HEAD
  def isOneToOneRelation(schema: Schema): Boolean = {
    val otherField = relatedFieldEager(schema)
    !this.isList && !otherField.isList
  }

  def isManyToManyRelation(schema: Schema): Boolean = {
    val otherField = relatedFieldEager(schema)
    this.isList && otherField.isList
  }

  def isOneToManyRelation(schema: Schema): Boolean = {
    val otherField = relatedFieldEager(schema)
    (this.isList && !otherField.isList) || (!this.isList && otherField.isList)
  }

=======
>>>>>>> 5e6772f8
  def oppositeRelationSide: Option[RelationSide.Value] = {
    relationSide match {
      case Some(RelationSide.A) => Some(RelationSide.B)
      case Some(RelationSide.B) => Some(RelationSide.A)
      case x                    => ??? //throw SystemErrors.InvalidStateException(message = s" relationSide was $x")
    }
  }

  def relatedModel_!(schema: Schema): Model = {
    relatedModel(schema) match {
      case None        => sys.error(s"Could not find relatedModel for field [$name] on model [${model(schema)}]")
      case Some(model) => model
    }
  }

  def relatedModel(schema: Schema): Option[Model] = {
    relation.flatMap(relation => {
      relationSide match {
        case Some(RelationSide.A) => relation.getModelB(schema)
        case Some(RelationSide.B) => relation.getModelA(schema)
        case x                    => ??? //throw SystemErrors.InvalidStateException(message = s" relationSide was $x")
      }
    })
  }

  def model(schema: Schema): Option[Model] = {
    relation.flatMap(relation => {
      relationSide match {
        case Some(RelationSide.A) => relation.getModelA(schema)
        case Some(RelationSide.B) => relation.getModelB(schema)
        case x                    => ??? //throw SystemErrors.InvalidStateException(message = s" relationSide was $x")
      }
    })
  }

<<<<<<< HEAD
  def relatedFieldEager(schema: Schema): Field = {
    val fields = relatedModel(schema).get.fields
=======
  def relatedField(project: Project): Option[Field] = {
    val fields = relatedModel(project).get.fields
>>>>>>> 5e6772f8

    val returnField = fields.find { field =>
      field.relation.exists { relation =>
        val isTheSameField    = field.id == this.id
        val isTheSameRelation = relation.id == this.relation.get.id
        isTheSameRelation && !isTheSameField
      }
    }
    val fallback = fields.find { relatedField =>
      relatedField.relation.exists { relation =>
        relation.id == this.relation.get.id
      }
    }

<<<<<<< HEAD
    returnField.head
=======
    returnField.orElse(fallback)
>>>>>>> 5e6772f8
  }
}

sealed trait FieldConstraint {
  val id: String; val fieldId: String; val constraintType: FieldConstraintType
}

case class StringConstraint(id: String,
                            fieldId: String,
                            equalsString: Option[String] = None,
                            oneOfString: List[String] = List.empty,
                            minLength: Option[Int] = None,
                            maxLength: Option[Int] = None,
                            startsWith: Option[String] = None,
                            endsWith: Option[String] = None,
                            includes: Option[String] = None,
                            regex: Option[String] = None)
    extends FieldConstraint {
  val constraintType: FieldConstraintType = FieldConstraintType.STRING
}

case class NumberConstraint(id: String,
                            fieldId: String,
                            equalsNumber: Option[Double] = None,
                            oneOfNumber: List[Double] = List.empty,
                            min: Option[Double] = None,
                            max: Option[Double] = None,
                            exclusiveMin: Option[Double] = None,
                            exclusiveMax: Option[Double] = None,
                            multipleOf: Option[Double] = None)
    extends FieldConstraint {
  val constraintType: FieldConstraintType = FieldConstraintType.NUMBER
}

case class BooleanConstraint(id: String, fieldId: String, equalsBoolean: Option[Boolean] = None) extends FieldConstraint {
  val constraintType: FieldConstraintType = FieldConstraintType.BOOLEAN
}

case class ListConstraint(id: String, fieldId: String, uniqueItems: Option[Boolean] = None, minItems: Option[Int] = None, maxItems: Option[Int] = None)
    extends FieldConstraint {
  val constraintType: FieldConstraintType = FieldConstraintType.LIST
}

object FieldConstraintType extends Enumeration {
  type FieldConstraintType = Value
  val STRING  = Value("STRING")
  val NUMBER  = Value("NUMBER")
  val BOOLEAN = Value("BOOLEAN")
  val LIST    = Value("LIST")
}

// NOTE modelA/modelB should actually be included here
// but left out for now because of cyclic dependencies
case class Relation(
    name: String,
    description: Option[String] = None,
    // BEWARE: if the relation looks like this: val relation = Relation(id = "relationId", modelAId = "userId", modelBId = "todoId")
    // then the relationSide for the fields have to be "opposite", because the field's side is the side of _the other_ model
    // val userField = Field(..., relation = Some(relation), relationSide = Some(RelationSide.B)
    // val todoField = Field(..., relation = Some(relation), relationSide = Some(RelationSide.A)
    modelAId: Id,
    modelBId: Id,
    fieldMirrors: List[RelationFieldMirror] = List.empty
) {
  val id = "_" + name // to avoid potential name clashes with user chosen model names

  def connectsTheModels(model1: Model, model2: Model): Boolean   = connectsTheModels(model1.id, model2.id)
  def connectsTheModels(model1: String, model2: String): Boolean = (modelAId == model1 && modelBId == model2) || (modelAId == model2 && modelBId == model1)

  def isUnambiguous(project: Project): Boolean = (project.relations.toSet - this).nonEmpty

  def isSameModelRelation(schema: Schema): Boolean          = getModelA(schema) == getModelB(schema)
  def isSameFieldSameModelRelation(schema: Schema): Boolean = getModelAField(schema) == getModelBField(schema)

  def getModelA(schema: Schema): Option[Model] = schema.getModelById(modelAId)
  def getModelA_!(schema: Schema): Model       = getModelA(schema).get //OrElse(throw SystemErrors.InvalidRelation("A relation should have a valid Model A."))

  def getModelB(schema: Schema): Option[Model] = schema.getModelById(modelBId)
  def getModelB_!(schema: Schema): Model       = getModelB(schema).get //OrElse(throw SystemErrors.InvalidRelation("A relation should have a valid Model B."))

  def getOtherModel_!(schema: Schema, model: Model): Model = {
    model.id match {
      case `modelAId` => getModelB_!(schema)
      case `modelBId` => getModelA_!(schema)
      case _          => ??? //throw SystemErrors.InvalidRelation(s"The model with the id ${model.id} is not part of this relation.")
    }
  }

<<<<<<< HEAD
  def fields(schema: Schema): Iterable[Field] = getModelAField(schema) ++ getModelBField(schema)

  def getOtherField_!(schema: Schema, model: Model): Field = {
    model.id match {
      case `modelAId` => getModelBField_!(schema)
      case `modelBId` => getModelAField_!(schema)
      case _          => ??? //throw SystemErrors.InvalidRelation(s"The model with the id ${model.id} is not part of this relation.")
    }
  }

  def getField_!(schema: Schema, model: Model): Field = {
    model.id match {
      case `modelAId` => getModelAField_!(schema)
      case `modelBId` => getModelBField_!(schema)
      case _          => ??? //throw SystemErrors.InvalidRelation(s"The model with the id ${model.id} is not part of this relation.")
=======
  def getField(project: Project, model: Model): Option[Field] = {
    model.id match {
      case `modelAId` => getModelAField(project)
      case `modelBId` => getModelBField(project)
      case _ =>
        sys.error(s"The model with the id ${model.id} is not part of this relation.") //throw SystemErrors.InvalidRelation(s"The model with the id ${model.id} is not part of this relation.")
>>>>>>> 5e6772f8
    }
  }

  def getModelAField(schema: Schema): Option[Field] = modelFieldFor(schema, modelAId, RelationSide.A)
  def getModelAField_!(schema: Schema): Field =
    getModelAField(schema).get //OrElse(throw SystemErrors.InvalidRelation("A relation must have a field on model A."))

  def getModelBField(schema: Schema): Option[Field] = {
    // note: defaults to modelAField to handle same model, same field relations
<<<<<<< HEAD
    modelFieldFor(schema, modelBId, RelationSide.B).orElse(getModelAField(schema))
=======
    modelFieldFor(project, modelBId, RelationSide.B) //.orElse(getModelAField(project))
>>>>>>> 5e6772f8
  }
  def getModelBField_!(schema: Schema): Field =
    getModelBField(schema).get //OrElse(throw SystemErrors.InvalidRelation("This must return a Model, if not Model B then Model A."))

  private def modelFieldFor(schema: Schema, modelId: String, relationSide: RelationSide.Value): Option[Field] = {
    for {
      model <- schema.getModelById(modelId)
      field <- model.relationFieldForIdAndSide(relationId = id, relationSide = relationSide)
    } yield field
  }

<<<<<<< HEAD
  def aName(schema: Schema): String =
    getModelAField(schema)
      .map(field => s"${field.name}${makeUnique("1", schema)}${field.relatedModel(schema).get.name}")
      .getOrElse("from")

  def bName(schema: Schema): String =
    getModelBField(schema)
      .map(field => s"${field.name}${makeUnique("2", schema)}${field.relatedModel(schema).get.name}")
      .getOrElse("to")

  private def makeUnique(x: String, schema: Schema) = if (getModelAField(schema) == getModelBField(schema)) x else ""

  def fieldSide(schema: Schema, field: Field): cool.graph.shared.models.RelationSide.Value = {
    val fieldModel = schema.getModelByFieldId_!(field.id)
=======
  def fieldSide(project: Project, field: Field): cool.graph.shared.models.RelationSide.Value = {
    val fieldModel = project.getModelByFieldId_!(field.id)
>>>>>>> 5e6772f8
    fieldModel.id match {
      case `modelAId` => RelationSide.A
      case `modelBId` => RelationSide.B
    }
  }

  def getRelationFieldMirrorById(id: String): Option[RelationFieldMirror] = fieldMirrors.find(_.id == id)
  def getRelationFieldMirrorById_!(id: String): RelationFieldMirror =
    ??? //getRelationFieldMirrorById(id).getOrElse(throw SystemErrors.InvalidRelationFieldMirrorId(id))

  def sideOf(model: Model): RelationSide.Value = {
    if (model.id == modelAId) {
      RelationSide.A
    } else if (model.id == modelBId) {
      RelationSide.B
    } else {
      sys.error(s"The model ${model.name} is not part of the relation $name")
    }
  }

  def oppositeSideOf(model: Model): RelationSide.Value = {
    sideOf(model) match {
      case RelationSide.A => RelationSide.B
      case RelationSide.B => RelationSide.A
    }
  }
}

case class RelationFieldMirror(
    id: String,
    relationId: String,
    fieldId: String
)

object ModelMutationType extends Enumeration {
  type ModelMutationType = Value
  val Created = Value("CREATED")
  val Updated = Value("UPDATED")
  val Deleted = Value("DELETED")
}<|MERGE_RESOLUTION|>--- conflicted
+++ resolved
@@ -52,15 +52,7 @@
 case class Schema(
     models: List[Model] = List.empty,
     relations: List[Relation] = List.empty,
-<<<<<<< HEAD
     enums: List[Enum] = List.empty
-=======
-    enums: List[Enum] = List.empty,
-    secrets: Vector[String] = Vector.empty,
-    allowQueries: Boolean = true,
-    allowMutations: Boolean = true,
-    functions: List[Function] = List.empty
->>>>>>> 5e6772f8
 ) {
   def allFields: Seq[Field] = models.flatMap(_.fields)
 
@@ -69,12 +61,6 @@
     conflictingType
   }
 
-<<<<<<< HEAD
-=======
-  def getFunctionByName(name: String): Option[Function] = functions.find(_.name == name)
-  def getFunctionByName_!(name: String): Function       = getFunctionByName(name).get //OrElse(throw SystemErrors.InvalidFunctionName(name))
-
->>>>>>> 5e6772f8
   def getModelById(id: Id): Option[Model] = models.find(_.id == id)
   def getModelById_!(id: Id): Model       = getModelById(id).getOrElse(throw SharedErrors.InvalidModel(id))
 
@@ -168,11 +154,9 @@
     schema: Schema,
     webhookUrl: Option[String] = None,
     secrets: Vector[String] = Vector.empty,
-    seats: List[Seat] = List.empty,
     allowQueries: Boolean = true,
     allowMutations: Boolean = true,
-    functions: List[Function] = List.empty,
-    featureToggles: List[FeatureToggle] = List.empty
+    functions: List[Function] = List.empty
 ) {
   def models    = schema.models
   def relations = schema.relations
@@ -187,30 +171,8 @@
 //      .filter(_.isServerSideSubscriptionFor(model, mutationType))
   }
 
-  def getServerSideSubscriptionFunction(id: Id): Option[ServerSideSubscriptionFunction] = serverSideSubscriptionFunctions.find(_.id == id)
-  def getServerSideSubscriptionFunction_!(id: Id): ServerSideSubscriptionFunction =
-    getServerSideSubscriptionFunction(id).get //OrElse(throw SystemErrors.InvalidFunctionId(id))
-
-  def getFunctionById(id: Id): Option[Function] = functions.find(_.id == id)
-  def getFunctionById_!(id: Id): Function       = getFunctionById(id).get //OrElse(throw SystemErrors.InvalidFunctionId(id))
-
   def getFunctionByName(name: String): Option[Function] = functions.find(_.name == name)
   def getFunctionByName_!(name: String): Function       = getFunctionByName(name).get //OrElse(throw SystemErrors.InvalidFunctionName(name))
-
-<<<<<<< HEAD
-  def seatByEmail(email: String): Option[Seat] = seats.find(_.email == email)
-  def seatByEmail_!(email: String): Seat       = seatByEmail(email).get //OrElse(throw SystemErrors.InvalidSeatEmail(email))
-
-  def seatByClientId(clientId: Id): Option[Seat] = seats.find(_.clientId.contains(clientId))
-  def seatByClientId_!(clientId: Id): Seat       = seatByClientId(clientId).get //OrElse(throw SystemErrors.InvalidSeatClientId(clientId))
-=======
-  def allFields: Seq[Field] = models.flatMap(_.fields)
-
-  def hasSchemaNameConflict(name: String, id: String): Boolean = {
-    val conflictingType = this.models.exists(model => List(s"create${model.name}", s"update${model.name}", s"delete${model.name}").contains(name))
-    conflictingType
-  }
->>>>>>> 5e6772f8
 }
 
 case class ProjectWithClientId(project: Project, clientId: Id) {
@@ -314,11 +276,7 @@
     relationSide: Option[RelationSide.Value],
     constraints: List[FieldConstraint] = List.empty
 ) {
-<<<<<<< HEAD
-=======
-  def id = name
-
->>>>>>> 5e6772f8
+  def id                                            = name
   def isScalar: Boolean                             = typeIdentifier != TypeIdentifier.Relation
   def isRelation: Boolean                           = typeIdentifier == TypeIdentifier.Relation
   def isRelationWithId(relationId: String): Boolean = relation.exists(_.id == relationId)
@@ -331,24 +289,6 @@
   def isWritable: Boolean           = !isReadonly && !excludedFromMutations.contains(name)
   def isVisible: Boolean            = !isHidden
 
-<<<<<<< HEAD
-  def isOneToOneRelation(schema: Schema): Boolean = {
-    val otherField = relatedFieldEager(schema)
-    !this.isList && !otherField.isList
-  }
-
-  def isManyToManyRelation(schema: Schema): Boolean = {
-    val otherField = relatedFieldEager(schema)
-    this.isList && otherField.isList
-  }
-
-  def isOneToManyRelation(schema: Schema): Boolean = {
-    val otherField = relatedFieldEager(schema)
-    (this.isList && !otherField.isList) || (!this.isList && otherField.isList)
-  }
-
-=======
->>>>>>> 5e6772f8
   def oppositeRelationSide: Option[RelationSide.Value] = {
     relationSide match {
       case Some(RelationSide.A) => Some(RelationSide.B)
@@ -384,13 +324,8 @@
     })
   }
 
-<<<<<<< HEAD
-  def relatedFieldEager(schema: Schema): Field = {
+  def relatedField(schema: Schema): Option[Field] = {
     val fields = relatedModel(schema).get.fields
-=======
-  def relatedField(project: Project): Option[Field] = {
-    val fields = relatedModel(project).get.fields
->>>>>>> 5e6772f8
 
     val returnField = fields.find { field =>
       field.relation.exists { relation =>
@@ -405,11 +340,7 @@
       }
     }
 
-<<<<<<< HEAD
-    returnField.head
-=======
     returnField.orElse(fallback)
->>>>>>> 5e6772f8
   }
 }
 
@@ -479,7 +410,7 @@
   def connectsTheModels(model1: Model, model2: Model): Boolean   = connectsTheModels(model1.id, model2.id)
   def connectsTheModels(model1: String, model2: String): Boolean = (modelAId == model1 && modelBId == model2) || (modelAId == model2 && modelBId == model1)
 
-  def isUnambiguous(project: Project): Boolean = (project.relations.toSet - this).nonEmpty
+  def isUnambiguous(schema: Schema): Boolean = (schema.relations.toSet - this).nonEmpty
 
   def isSameModelRelation(schema: Schema): Boolean          = getModelA(schema) == getModelB(schema)
   def isSameFieldSameModelRelation(schema: Schema): Boolean = getModelAField(schema) == getModelBField(schema)
@@ -498,30 +429,12 @@
     }
   }
 
-<<<<<<< HEAD
-  def fields(schema: Schema): Iterable[Field] = getModelAField(schema) ++ getModelBField(schema)
-
-  def getOtherField_!(schema: Schema, model: Model): Field = {
+  def getField(schema: Schema, model: Model): Option[Field] = {
     model.id match {
-      case `modelAId` => getModelBField_!(schema)
-      case `modelBId` => getModelAField_!(schema)
-      case _          => ??? //throw SystemErrors.InvalidRelation(s"The model with the id ${model.id} is not part of this relation.")
-    }
-  }
-
-  def getField_!(schema: Schema, model: Model): Field = {
-    model.id match {
-      case `modelAId` => getModelAField_!(schema)
-      case `modelBId` => getModelBField_!(schema)
-      case _          => ??? //throw SystemErrors.InvalidRelation(s"The model with the id ${model.id} is not part of this relation.")
-=======
-  def getField(project: Project, model: Model): Option[Field] = {
-    model.id match {
-      case `modelAId` => getModelAField(project)
-      case `modelBId` => getModelBField(project)
+      case `modelAId` => getModelAField(schema)
+      case `modelBId` => getModelBField(schema)
       case _ =>
         sys.error(s"The model with the id ${model.id} is not part of this relation.") //throw SystemErrors.InvalidRelation(s"The model with the id ${model.id} is not part of this relation.")
->>>>>>> 5e6772f8
     }
   }
 
@@ -531,11 +444,7 @@
 
   def getModelBField(schema: Schema): Option[Field] = {
     // note: defaults to modelAField to handle same model, same field relations
-<<<<<<< HEAD
-    modelFieldFor(schema, modelBId, RelationSide.B).orElse(getModelAField(schema))
-=======
-    modelFieldFor(project, modelBId, RelationSide.B) //.orElse(getModelAField(project))
->>>>>>> 5e6772f8
+    modelFieldFor(schema, modelBId, RelationSide.B) //.orElse(getModelAField(project))
   }
   def getModelBField_!(schema: Schema): Field =
     getModelBField(schema).get //OrElse(throw SystemErrors.InvalidRelation("This must return a Model, if not Model B then Model A."))
@@ -547,25 +456,8 @@
     } yield field
   }
 
-<<<<<<< HEAD
-  def aName(schema: Schema): String =
-    getModelAField(schema)
-      .map(field => s"${field.name}${makeUnique("1", schema)}${field.relatedModel(schema).get.name}")
-      .getOrElse("from")
-
-  def bName(schema: Schema): String =
-    getModelBField(schema)
-      .map(field => s"${field.name}${makeUnique("2", schema)}${field.relatedModel(schema).get.name}")
-      .getOrElse("to")
-
-  private def makeUnique(x: String, schema: Schema) = if (getModelAField(schema) == getModelBField(schema)) x else ""
-
   def fieldSide(schema: Schema, field: Field): cool.graph.shared.models.RelationSide.Value = {
     val fieldModel = schema.getModelByFieldId_!(field.id)
-=======
-  def fieldSide(project: Project, field: Field): cool.graph.shared.models.RelationSide.Value = {
-    val fieldModel = project.getModelByFieldId_!(field.id)
->>>>>>> 5e6772f8
     fieldModel.id match {
       case `modelAId` => RelationSide.A
       case `modelBId` => RelationSide.B
