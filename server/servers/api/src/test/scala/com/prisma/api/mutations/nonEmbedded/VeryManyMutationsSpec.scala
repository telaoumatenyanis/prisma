package com.prisma.api.mutations.nonEmbedded

import com.prisma.api.ApiSpecBase
import com.prisma.shared.models.ApiConnectorCapability.JoinRelationsCapability
import com.prisma.shared.models.Project
import com.prisma.shared.schema_dsl.SchemaDsl
import org.scalatest.{FlatSpec, Matchers}

class VeryManyMutationsSpec extends FlatSpec with Matchers with ApiSpecBase {

  override def doNotRun = true // we don't run this suite as it takes ages. We rather run it manually.

  override def runOnlyForCapabilities = Set(JoinRelationsCapability)

  //Postgres has a limit of 32678 parameters to a query

  "The delete many Mutation" should "delete the items matching the where clause" in {
    val project: Project = SchemaDsl.fromString() {
      """
      |type Top {
      |   id: ID! @unique
      |   int: Int!
      |   middles:[Middle!]!
      |}
      |
      |type Middle {
      |   id: ID! @unique
      |   int: Int!
      |}
    """
    }
    database.setup(project)
<<<<<<< HEAD
    createVeryManyTops
  }

  "The delete many Mutation" should "delete the items matching the where clause" ignore {

    val result = server.query("""mutation {deleteManyMiddles(where: { int_gt: 100 }){count}}""", project)
=======
>>>>>>> 5eca6145

    def createTop(int: Int): Unit = {
      val query =
        s"""mutation a {createTop(data: {
         |  int: $int
         |  middles: {create: [
         |  {int: ${int}1},
         |  {int: $int},
         |  {int: $int},
         |  {int: $int},
         |  {int: $int},
         |  {int: $int},
         |  {int: $int},
         |  {int: $int},
         |  {int: $int},
         |  {int: $int},
         |  {int: $int},
         |  {int: $int},
         |  {int: $int},
         |  {int: $int},
         |  {int: $int},
         |  {int: $int},
         |  {int: $int},
         |  {int: $int},
         |  {int: $int},
         |  {int: ${int}20},
         |  {int: $int},
         |  {int: $int},
         |  {int: $int},
         |  {int: $int},
         |  {int: $int},
         |  {int: $int},
         |  {int: $int},
         |  {int: $int},
         |  {int: $int},
         |  {int: $int},
         |  {int: $int},
         |  {int: $int},
         |  {int: $int},
         |  {int: $int},
         |  {int: $int},
         |  {int: $int},
         |  {int: $int},
         |  {int: $int},
         |  {int: $int},
         |  {int: ${int}40}
         |  ]}
         |}) {int}}"""

      server.query(query, project)
    }

    for (int <- 1 to 1000) {
      createTop(int)
    }

    val update = server.query("""mutation {updateManyMiddles(where: { int_gt: 100 } data:{int: 500}){count}}""", project)
    update.pathAsLong("data.updateManyMiddles.count") should equal(36291)

    val result = server.query("""mutation {deleteManyMiddles(where: { int_gt: 100 }){count}}""", project)
    result.pathAsLong("data.deleteManyMiddles.count") should equal(36291)
  }

  "A cascading delete" should "not hit the parameter limit" in {

    val project: Project = SchemaDsl.fromString() {
      """
        |type Top {
        |   id: ID! @unique
        |   int: Int @unique
        |   middles:[Middle!]!   @relation(name: "TopToMiddle", onDelete: CASCADE)
        |}
        |
        |type Middle {
        |   id: ID! @unique
        |   int: Int! @unique
        |   top: Top @relation(name: "TopToMiddle")
        |   bottom: [Bottom!]! @relation(name: "MiddleToBottom", onDelete: CASCADE)
        |}
        |
        |type Bottom {
        |   id: ID! @unique
        |   middle: Middle @relation(name: "MiddleToBottom")
        |   int: Int!
        |}
      """
    }
    database.setup(project)

    val top = server.query("""mutation {createTop(data:{int: 1}){int}}""", project)

    def createMiddle(int: Int) = server.query(s"""mutation {createMiddle(data:{int: $int top: {connect:{int: 1}}}){int}}""", project)

    for (int <- 1 to 200) {
      createMiddle(int)
    }

    def createBottom(int: Int) = {

      server.query(
        s"""mutation{
           |a: createBottom(data:{int: $int$int middle: {connect:{int: $int}}}){int}
           |b: createBottom(data:{int: $int$int middle: {connect:{int: $int}}}){int}
           |c: createBottom(data:{int: $int$int middle: {connect:{int: $int}}}){int}
           |d: createBottom(data:{int: $int$int middle: {connect:{int: $int}}}){int}
           |e: createBottom(data:{int: $int$int middle: {connect:{int: $int}}}){int}
           |f: createBottom(data:{int: $int$int middle: {connect:{int: $int}}}){int}
           |g: createBottom(data:{int: $int$int middle: {connect:{int: $int}}}){int}
           |h: createBottom(data:{int: $int$int middle: {connect:{int: $int}}}){int}
           |i: createBottom(data:{int: $int$int middle: {connect:{int: $int}}}){int}
           |j: createBottom(data:{int: $int$int middle: {connect:{int: $int}}}){int}
           |}
         """.stripMargin,
        project
      )
    }

    for (int <- 1 to 200) {
      for (int <- 1 to 20) {
        createBottom(int)
      }
    }

    server.query("""mutation {deleteTop(where:{int: 1}){int}}""", project)

    server.query("""query {tops{int}}""", project).toString should be("""{"data":{"tops":[]}}""")

    server.query("""query {middles{int}}""", project).toString should be("""{"data":{"middles":[]}}""")

    server.query("""query {bottoms{int}}""", project).toString should be("""{"data":{"bottoms":[]}}""")

  }

  "A cascading delete" should "not hit the parameter limit 2" in {

    val project: Project = SchemaDsl.fromString() {
      """
        |type Top{
        |   id: ID! @unique
        |   int: Int @unique
        |   as: [A!]! @relation(name: "Top" onDelete: CASCADE)
        |}
        |
        |type A {
        |   id: ID! @unique
        |   int: Int @unique
        |   bs:[B!]!  @relation(name: "A" onDelete: CASCADE)
        |}
        |
        |type B {
        |   id: ID! @unique
        |   int: Int
        |   cs: [C!]! @relation(name: "B" onDelete: CASCADE)
        |}
        |
        |type C {
        |   id: ID! @unique
        |   int: Int
        |   ds: [D!]! @relation(name: "C" onDelete: CASCADE)
        |}
        |
        |type D {
        |   id: ID! @unique
        |   int: Int
        |}
      """
    }
    database.setup(project)

    def createAs(int: Int) = {

      val d = s"{int:1}"
      val c = s"{int: 1, ds: {create:[$d,$d,$d,$d,$d,$d,$d,$d,$d,$d]}}"
      val b = s"{int: 1, cs: {create:[$c,$c,$c,$c,$c,$c,$c,$c,$c,$c]}}"

      val as = s"""
                        |mutation {createA(data:{
                        |   int: $int
                        |   bs: {create:[$b,$b,$b,$b,$b,$b,$b,$b,$b,$b]}
                        |}){int}}"""

      server.query(as.stripMargin, project)
    }

    for (int <- 1 to 40) {
      createAs(int)
    }

    def as(string: String, int: Int = 40): String = int match {
      case 1 => string ++ s"{int: $int}"
      case _ => as(string ++ s"{int: $int},", int - 1)
    }

    val topQuery = s"""
                      |mutation {createTop(data:{
                      |   int: 1
                      |   as: {connect:[${as("")}]}
                      |}){int}}"""

    server.query(topQuery.stripMargin, project)

    server.query("""mutation {deleteTop(where:{int: 1}){int}}""", project)

    server.query("""query {tops{int}}""", project).toString should be("""{"data":{"tops":[]}}""")
    server.query("""query {as{int}}""", project).toString should be("""{"data":{"as":[]}}""")
    server.query("""query {bs{int}}""", project).toString should be("""{"data":{"bs":[]}}""")
    server.query("""query {cs{int}}""", project).toString should be("""{"data":{"cs":[]}}""")
    server.query("""query {ds{int}}""", project).toString should be("""{"data":{"ds":[]}}""")
  }
}<|MERGE_RESOLUTION|>--- conflicted
+++ resolved
@@ -14,79 +14,70 @@
 
   //Postgres has a limit of 32678 parameters to a query
 
-  "The delete many Mutation" should "delete the items matching the where clause" in {
+  "The delete many Mutation" should "delete the items matching the where clause" ignore {
     val project: Project = SchemaDsl.fromString() {
       """
-      |type Top {
-      |   id: ID! @unique
-      |   int: Int!
-      |   middles:[Middle!]!
-      |}
-      |
-      |type Middle {
-      |   id: ID! @unique
-      |   int: Int!
-      |}
-    """
+        |type Top {
+        |   id: ID! @unique
+        |   int: Int!
+        |   middles:[Middle!]!
+        |}
+        |
+        |type Middle {
+        |   id: ID! @unique
+        |   int: Int!
+        |}
+      """
     }
     database.setup(project)
-<<<<<<< HEAD
-    createVeryManyTops
-  }
-
-  "The delete many Mutation" should "delete the items matching the where clause" ignore {
-
-    val result = server.query("""mutation {deleteManyMiddles(where: { int_gt: 100 }){count}}""", project)
-=======
->>>>>>> 5eca6145
 
     def createTop(int: Int): Unit = {
       val query =
         s"""mutation a {createTop(data: {
-         |  int: $int
-         |  middles: {create: [
-         |  {int: ${int}1},
-         |  {int: $int},
-         |  {int: $int},
-         |  {int: $int},
-         |  {int: $int},
-         |  {int: $int},
-         |  {int: $int},
-         |  {int: $int},
-         |  {int: $int},
-         |  {int: $int},
-         |  {int: $int},
-         |  {int: $int},
-         |  {int: $int},
-         |  {int: $int},
-         |  {int: $int},
-         |  {int: $int},
-         |  {int: $int},
-         |  {int: $int},
-         |  {int: $int},
-         |  {int: ${int}20},
-         |  {int: $int},
-         |  {int: $int},
-         |  {int: $int},
-         |  {int: $int},
-         |  {int: $int},
-         |  {int: $int},
-         |  {int: $int},
-         |  {int: $int},
-         |  {int: $int},
-         |  {int: $int},
-         |  {int: $int},
-         |  {int: $int},
-         |  {int: $int},
-         |  {int: $int},
-         |  {int: $int},
-         |  {int: $int},
-         |  {int: $int},
-         |  {int: $int},
-         |  {int: $int},
-         |  {int: ${int}40}
-         |  ]}
-         |}) {int}}"""
+           |  int: $int
+           |  middles: {create: [
+           |  {int: ${int}1},
+           |  {int: $int},
+           |  {int: $int},
+           |  {int: $int},
+           |  {int: $int},
+           |  {int: $int},
+           |  {int: $int},
+           |  {int: $int},
+           |  {int: $int},
+           |  {int: $int},
+           |  {int: $int},
+           |  {int: $int},
+           |  {int: $int},
+           |  {int: $int},
+           |  {int: $int},
+           |  {int: $int},
+           |  {int: $int},
+           |  {int: $int},
+           |  {int: $int},
+           |  {int: ${int}20},
+           |  {int: $int},
+           |  {int: $int},
+           |  {int: $int},
+           |  {int: $int},
+           |  {int: $int},
+           |  {int: $int},
+           |  {int: $int},
+           |  {int: $int},
+           |  {int: $int},
+           |  {int: $int},
+           |  {int: $int},
+           |  {int: $int},
+           |  {int: $int},
+           |  {int: $int},
+           |  {int: $int},
+           |  {int: $int},
+           |  {int: $int},
+           |  {int: $int},
+           |  {int: $int},
+           |  {int: ${int}40}
+           |  ]}
+           |}) {int}}"""
 
       server.query(query, project)
     }
@@ -215,10 +206,10 @@
       val b = s"{int: 1, cs: {create:[$c,$c,$c,$c,$c,$c,$c,$c,$c,$c]}}"
 
       val as = s"""
-                        |mutation {createA(data:{
-                        |   int: $int
-                        |   bs: {create:[$b,$b,$b,$b,$b,$b,$b,$b,$b,$b]}
-                        |}){int}}"""
+                  |mutation {createA(data:{
+                  |   int: $int
+                  |   bs: {create:[$b,$b,$b,$b,$b,$b,$b,$b,$b,$b]}
+                  |}){int}}"""
 
       server.query(as.stripMargin, project)
     }
