--- conflicted
+++ resolved
@@ -97,12 +97,7 @@
       countManyModelFutureResults ++
       toManyFutureResults ++
       toOneFutureResults ++
-<<<<<<< HEAD
-      scalarListFutureResult).sortBy(_.order).map(_.future)
-=======
-      oneFutureResult ++
       scalarListFutureResult ++
       connectionFutureResult).sortBy(_.order).map(_.future)
->>>>>>> eb139f2c
   }
 }