package com.prisma.api.import_export

import com.prisma.api.connector.{DataResolver, PrismaArgs}
import com.prisma.gc_values.{ListGCValue, RootGCValue}
import com.prisma.shared.models.{Model, Project, Relation}
import play.api.libs.json._

package object ImportExport {

  // EXPORT
  case class ExportRequest(fileType: String, cursor: Cursor) //{"fileType":"nodes","cursor":{"table":INT,"row":INT,"field":INT,"array":INT}} // TODO make CLI agnostic to this, get rid of field and array columns
  case class Cursor(table: Int, row: Int)                    //{"table":INT,"row":INT}
  case class ResultFormat(out: JsonBundle, cursor: Cursor, isFull: Boolean)
  case class JsonBundle(jsonElements: Vector[JsValue], size: Int)
  case class ExportRelationSide(_typeName: String, id: String, fieldName: Option[String])

  // IMPORT
  case class ImportBundle(valueType: String, values: JsArray)
  case class ImportIdentifier(typeName: String, id: String)
  case class ImportRelationSide(identifier: ImportIdentifier, fieldName: Option[String])
  case class ImportNode(id: String, model: Model, values: RootGCValue)
  case class ImportRelation(left: ImportRelationSide, right: ImportRelationSide)
  case class ImportList(identifier: ImportIdentifier, tableName: String, values: ListGCValue)

  // TEMP STRUCTURES
  case class CreateDataItemImport(project: Project, model: Model, args: PrismaArgs)
  case class CreateRelationRow(project: Project, relation: Relation, a: String, b: String)
  case class PushScalarListImport(project: Project, tableName: String, id: String, values: Vector[Any])

  sealed trait ExportInfo {
    val cursor: Cursor
    val hasNext: Boolean
    def rowPlus(increase: Int): ExportInfo = this match {
      case info: NodeInfo     => info.copy(cursor = info.cursor.copy(row = info.cursor.row + increase))
      case info: ListInfo     => info.copy(cursor = info.cursor.copy(row = info.cursor.row + increase))
      case info: RelationInfo => info.copy(cursor = info.cursor.copy(row = info.cursor.row + increase))
    }

    def cursorAtNextModel: ExportInfo = this match {
      case info: NodeInfo     => info.copy(cursor = info.cursor.copy(table = info.cursor.table + 1, row = 0))
      case info: ListInfo     => info.copy(cursor = info.cursor.copy(table = info.cursor.table + 1, row = 0))
      case info: RelationInfo => info.copy(cursor = info.cursor.copy(table = info.cursor.table + 1, row = 0))
    }
  }
  case class NodeInfo(dataResolver: DataResolver, models: List[(Model, Int)], cursor: Cursor) extends ExportInfo {
    val length: Int         = models.length
    val hasNext: Boolean    = cursor.table < length - 1
    lazy val current: Model = models.find(_._2 == cursor.table).get._1
  }

  case class ListInfo(dataResolver: DataResolver, listFieldTables: List[(String, String, Int)], cursor: Cursor) extends ExportInfo {
    val length: Int               = listFieldTables.length
    val hasNext: Boolean          = cursor.table < length - 1
    lazy val currentModel: String = listFieldTables.find(_._3 == cursor.table).get._1
    lazy val currentField: String = listFieldTables.find(_._3 == cursor.table).get._2
    lazy val currentTable: String = s"${currentModel}_$currentField"

    lazy val currentModelModel = dataResolver.project.schema.getModelByName_!(currentModel)
    lazy val currentFieldModel = currentModelModel.getScalarFieldByName_!(currentField)
  }

  case class RelationInfo(dataResolver: DataResolver, relations: List[(RelationData, Int)], cursor: Cursor) extends ExportInfo {
    val length: Int                = relations.length
    val hasNext: Boolean           = cursor.table < length - 1
    lazy val current: RelationData = relations.find(_._2 == cursor.table).get._1
  }

  case class RelationData(relationId: String, modelBName: String, fieldBName: Option[String], modelAName: String, fieldAName: Option[String]) {
    require(fieldBName.isDefined || fieldAName.isDefined)
  }

  def toRelationData(r: Relation, project: Project): RelationData = {
    RelationData(
      r.relationTableName,
      r.modelB.name,
<<<<<<< HEAD
      r.modelBField.map(_.name),
      r.modelA.name,
      r.modelAField.map(_.name)
=======
      if (r.modelBField.isHidden) None else Some(r.modelBField.name),
      r.modelA.name,
      if (r.modelAField.isHidden) None else Some(r.modelAField.name)
>>>>>>> fc45b20a
    )
  }

  case class PrismaNodesPage(items: Seq[JsValue], hasMore: Boolean) { def itemCount: Int = items.length }

  object MyJsonProtocol {
    val cursorReads = Json.reads[Cursor]
    val cursorWrites = new Writes[Cursor] {
      override def writes(o: Cursor): JsValue = {
        val dummyValue = if (o.table == -1 && o.row == -1) -1 else 0
        Json.obj("table" -> o.table, "row" -> o.row, "field" -> dummyValue, "array" -> dummyValue)
      }
    }
    implicit val cursorFormat       = Format(cursorReads, cursorWrites)
    implicit val jsonBundle         = Json.format[JsonBundle]
    implicit val importBundle       = Json.format[ImportBundle]
    implicit val importIdentifier   = Json.format[ImportIdentifier]
    implicit val importRelationSide = Json.format[ImportRelationSide]
    implicit val importRelation     = Json.format[ImportRelation]
    implicit val exportRequest      = Json.format[ExportRequest]
    implicit val resultFormat       = Json.format[ResultFormat]
    implicit val exportRelationSide = Json.format[ExportRelationSide]

  }

}<|MERGE_RESOLUTION|>--- conflicted
+++ resolved
@@ -73,15 +73,9 @@
     RelationData(
       r.relationTableName,
       r.modelB.name,
-<<<<<<< HEAD
-      r.modelBField.map(_.name),
-      r.modelA.name,
-      r.modelAField.map(_.name)
-=======
       if (r.modelBField.isHidden) None else Some(r.modelBField.name),
       r.modelA.name,
       if (r.modelAField.isHidden) None else Some(r.modelAField.name)
->>>>>>> fc45b20a
     )
   }
 
