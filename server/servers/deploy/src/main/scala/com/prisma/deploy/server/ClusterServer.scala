--- conflicted
+++ resolved
@@ -42,13 +42,9 @@
   val projectPersistence: ProjectPersistence = dependencies.projectPersistence
   val log: String => Unit                    = (msg: String) => logger.info(msg)
   val requestPrefix                          = sys.env.getOrElse("ENV", "local")
-<<<<<<< HEAD
-  val server2serverSecret                    = sys.env.getOrElse("SCHEMA_MANAGER_SECRET", sys.error("SCHEMA_MANAGER_SECRET env var required but not found"))
-//  val telemetryActor = system.actorOf(Props(TelemetryActor(dependencies.)))
-=======
   val schemaManagerSecured                   = server2serverSecret.exists(_.nonEmpty)
   val projectIdEncoder                       = dependencies.projectIdEncoder
->>>>>>> c3de2590
+  val telemetryActor                         = system.actorOf(Props(TelemetryActor(dependencies.deployConnector)))
 
   def errorExtractor(t: Throwable): Option[Int] = t match {
     case e: DeployApiError => Some(e.code)
