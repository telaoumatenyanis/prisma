package com.prisma.deploy.connector.mysql

import java.sql.Driver

import com.prisma.config.DatabaseConfig
import com.prisma.connector.shared.jdbc.{Databases, SlickDatabase}
import com.typesafe.config.{Config, ConfigFactory}
import slick.jdbc.MySQLProfile

case class MySqlInternalDatabaseDefs(dbConfig: DatabaseConfig, driver: Driver) {
  import slick.jdbc.MySQLProfile.api._

  val managementSchemaName = dbConfig.managementSchema.getOrElse("prisma")

  lazy val setupDatabases      = databases(root = true)
  lazy val managementDatabases = databases(root = false)

<<<<<<< HEAD
  def databases(root: Boolean): Databases = {
=======
  private lazy val dbDriver = new org.mariadb.jdbc.Driver

  private def databases(root: Boolean): Databases = {
>>>>>>> 1ce823c5
    val config        = typeSafeConfigFromDatabaseConfig(dbConfig, root)
    val masterDb      = Database.forConfig("database", config, driver)
    val slickDatabase = SlickDatabase(MySQLProfile, masterDb)

    Databases(primary = slickDatabase, replica = slickDatabase)
  }

  private def typeSafeConfigFromDatabaseConfig(dbConfig: DatabaseConfig, root: Boolean): Config = {
    val pooled = if (dbConfig.pooled) "" else "connectionPool = disabled"
    val schema = if (root) "" else managementSchemaName

    ConfigFactory
      .parseString(s"""
        |database {
        |  connectionInitSql="set names utf8mb4"
        |  dataSourceClass = "slick.jdbc.DriverDataSource"
        |  properties {
        |    url = "jdbc:mysql://${dbConfig.host}:${dbConfig.port}/$schema?autoReconnect=true&useSSL=${dbConfig.ssl}&requireSSL=false&serverTimeZone=UTC&useUnicode=true&characterEncoding=UTF-8&socketTimeout=60000&usePipelineAuth=false"
        |    user = "${dbConfig.user}"
        |    password = "${dbConfig.password.getOrElse("")}"
        |  }
        |  numThreads = 1
        |  connectionTimeout = 5000
        |  $pooled
        |}
      """.stripMargin)
      .resolve
  }
}<|MERGE_RESOLUTION|>--- conflicted
+++ resolved
@@ -15,13 +15,7 @@
   lazy val setupDatabases      = databases(root = true)
   lazy val managementDatabases = databases(root = false)
 
-<<<<<<< HEAD
-  def databases(root: Boolean): Databases = {
-=======
-  private lazy val dbDriver = new org.mariadb.jdbc.Driver
-
   private def databases(root: Boolean): Databases = {
->>>>>>> 1ce823c5
     val config        = typeSafeConfigFromDatabaseConfig(dbConfig, root)
     val masterDb      = Database.forConfig("database", config, driver)
     val slickDatabase = SlickDatabase(MySQLProfile, masterDb)
