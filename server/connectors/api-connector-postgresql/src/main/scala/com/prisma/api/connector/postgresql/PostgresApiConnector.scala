--- conflicted
+++ resolved
@@ -1,13 +1,8 @@
 package com.prisma.api.connector.postgresql
 
+import com.prisma.api.connector.{ApiConnector, NodeQueryCapability}
 import com.prisma.api.connector.postgresql.database.{Databases, PostgresDataResolver}
-<<<<<<< HEAD
-import com.prisma.api.connector.postgresql.impl.DatabaseMutactionExecutorImpl
-import com.prisma.api.connector.{ApiConnector, DatabaseMutactionExecutor, NodeQueryCapability}
-=======
 import com.prisma.api.connector.postgresql.impl.PostgresDatabaseMutactionExecutor
-import com.prisma.api.connector.{ApiConnector, DatabaseMutactionExecutor}
->>>>>>> 0b800edf
 import com.prisma.config.DatabaseConfig
 import com.prisma.shared.models.{Project, ProjectIdEncoder}
 
@@ -28,18 +23,9 @@
     } yield ()
   }
 
-<<<<<<< HEAD
-  override def databaseMutactionExecutor: DatabaseMutactionExecutorImpl = DatabaseMutactionExecutorImpl(databases.master)
-  override def dataResolver(project: Project)                           = PostgresDataResolver(project, databases.readOnly, schemaName = None)
-  override def masterDataResolver(project: Project)                     = PostgresDataResolver(project, databases.master, schemaName = None)
-
-  override def projectIdEncoder: ProjectIdEncoder = ProjectIdEncoder('$')
-
-  override def capabilities = Vector(NodeQueryCapability)
-=======
-  override def databaseMutactionExecutor: DatabaseMutactionExecutor = PostgresDatabaseMutactionExecutor(databases.master)
-  override def dataResolver(project: Project)                       = PostgresDataResolver(project, databases.readOnly)
-  override def masterDataResolver(project: Project)                 = PostgresDataResolver(project, databases.master)
-  override def projectIdEncoder: ProjectIdEncoder                   = ProjectIdEncoder('$')
->>>>>>> 0b800edf
+  override def databaseMutactionExecutor: PostgresDatabaseMutactionExecutor = PostgresDatabaseMutactionExecutor(databases.master)
+  override def dataResolver(project: Project)                               = PostgresDataResolver(project, databases.readOnly, schemaName = None)
+  override def masterDataResolver(project: Project)                         = PostgresDataResolver(project, databases.master, schemaName = None)
+  override def projectIdEncoder: ProjectIdEncoder                           = ProjectIdEncoder('$')
+  override def capabilities                                                 = Vector(NodeQueryCapability)
 }