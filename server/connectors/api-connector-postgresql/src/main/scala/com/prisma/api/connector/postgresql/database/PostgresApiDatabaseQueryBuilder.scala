--- conflicted
+++ resolved
@@ -50,7 +50,6 @@
     override def apply(ps: PositionedResult): (IdGCValue, Int) = (ps.rs.getAsID("id"), ps.rs.getInt("Count"))
   }
 
-<<<<<<< HEAD
   private def whereOrderByLimitCommands(args: Option[QueryArguments],
                                         overrideMaxNodeCount: Option[Int],
                                         tableName: String,
@@ -71,10 +70,7 @@
     sql"" ++ prefixIfNotNone("and", where) ++ prefixIfNotNone("order by", orderBy) ++ prefixIfNotNone("limit", limit)
   }
 
-  def getResultForScalarListField(field: Field): GetResult[ScalarListElement] = GetResult { ps: PositionedResult =>
-=======
   def getResultForScalarListField(field: ScalarField): GetResult[ScalarListElement] = GetResult { ps: PositionedResult =>
->>>>>>> 93972196
     val resultSet = ps.rs
     val nodeId    = resultSet.getString("nodeId")
     val position  = resultSet.getInt("position")
@@ -179,21 +175,7 @@
       fromModelIds: Vector[IdGCValue],
       args: Option[QueryArguments]
   ): DBIOAction[Vector[ResolverResult[PrismaNodeWithParent]], NoStream, Effect] = {
-<<<<<<< HEAD
-    val relation     = fromField.relation.get
-=======
-//    batchSelectAllFromRelatedModelOld(schema, fromField, fromModelIds, args)
-    batchSelectAllFromRelatedModelNew(schema, fromField, fromModelIds, args)
-  }
-
-  def batchSelectAllFromRelatedModelNew(
-      schema: Schema,
-      fromField: RelationField,
-      fromModelIds: Vector[IdGCValue],
-      args: Option[QueryArguments]
-  ): DBIOAction[Vector[ResolverResult[PrismaNodeWithParent]], NoStream, Effect] = {
     val relation     = fromField.relation
->>>>>>> 93972196
     val relatedModel = fromField.relatedModel_!
     val modelTable   = relatedModel.dbName
 
@@ -247,73 +229,6 @@
       }
   }
 
-<<<<<<< HEAD
-=======
-  def batchSelectAllFromRelatedModelOld(
-      schema: Schema,
-      fromField: RelationField,
-      fromModelIds: Vector[IdGCValue],
-      args: Option[QueryArguments]
-  ): DBIOAction[Vector[ResolverResult[PrismaNodeWithParent]], NoStream, Effect] = {
-
-    val relatedModel                  = fromField.relatedModel_!
-    val fieldTable                    = relatedModel.dbName
-    val relation                      = fromField.relation
-    val unsafeRelationId              = relation.relationTableName
-    val modelRelationSide             = fromField.relationSide.toString
-    val columnForOppositeRelationSide = relation.columnForRelationSide(fromField.oppositeRelationSide)
-
-    val (conditionCommand, orderByCommand, limitCommand) = extractQueryArgs(
-      projectId = schemaName,
-      tableName = fieldTable,
-      idFieldName = relatedModel.dbNameOfIdField_!,
-      args = args,
-      defaultOrderShortcut = Some(s""" "$schemaName"."$unsafeRelationId"."$columnForOppositeRelationSide" """),
-      overrideMaxNodeCount = None
-    )
-
-    def createQuery(id: String, modelRelationSide: String, fieldRelationSide: String) = {
-      sql"""(select "#$schemaName"."#$fieldTable".*, "#$schemaName"."#$unsafeRelationId"."A" as __Relation__A,  "#$schemaName"."#$unsafeRelationId"."B" as __Relation__B
-            from "#$schemaName"."#$fieldTable"
-           inner join "#$schemaName"."#$unsafeRelationId"
-           on "#$schemaName"."#$fieldTable"."#${relatedModel.dbNameOfIdField_!}" = "#$schemaName"."#$unsafeRelationId"."#$fieldRelationSide"
-           where "#$schemaName"."#$unsafeRelationId"."#$modelRelationSide" = '#$id' """ ++
-        prefixIfNotNone("and", conditionCommand) ++
-        prefixIfNotNone("order by", orderByCommand) ++
-        prefixIfNotNone("limit", limitCommand) ++ sql")"
-    }
-
-    // see https://github.com/graphcool/internal-docs/blob/master/relations.md#findings
-    val resolveFromBothSidesAndMerge = fromField.relation.isSameFieldSameModelRelation
-
-    val query = resolveFromBothSidesAndMerge match {
-      case false =>
-        fromModelIds.distinct.view.zipWithIndex.foldLeft(sql"")((a, b) =>
-          a ++ unionIfNotFirst(b._2) ++ createQuery(b._1.value, modelRelationSide, columnForOppositeRelationSide))
-
-      case true =>
-        fromModelIds.distinct.view.zipWithIndex.foldLeft(sql"")(
-          (a, b) =>
-            a ++ unionIfNotFirst(b._2) ++ createQuery(b._1.value, modelRelationSide, columnForOppositeRelationSide) ++ sql"union all " ++ createQuery(
-              b._1.value,
-              columnForOppositeRelationSide,
-              modelRelationSide))
-    }
-
-    query
-      .as[PrismaNodeWithParent](getResultForModelAndRelationSide(relatedModel, modelRelationSide, columnForOppositeRelationSide))
-      .map { items =>
-        val itemGroupsByModelId = items.groupBy(_.parentId)
-        fromModelIds
-          .map(id =>
-            itemGroupsByModelId.find(_._1 == id) match {
-              case Some((_, itemsForId)) => args.get.resultTransform(itemsForId).copy(parentModelId = Some(id))
-              case None                  => ResolverResult(Vector.empty[PrismaNodeWithParent], hasPreviousPage = false, hasNextPage = false, parentModelId = Some(id))
-          })
-      }
-  }
-
->>>>>>> 93972196
   def countAllFromRelatedModels(
       schema: Schema,
       relationField: RelationField,
@@ -322,12 +237,7 @@
   ): SqlStreamingAction[Vector[(IdGCValue, Int)], (IdGCValue, Int), Effect] = {
 
     val relatedModel               = relationField.relatedModel_!
-<<<<<<< HEAD
-    val relation                   = relationField.relation.get
-=======
-    val fieldTable                 = relatedModel.dbName
     val relation                   = relationField.relation
->>>>>>> 93972196
     val unsafeRelationId           = relation.relationTableName
     val modelRelationSide          = relationField.relationSide.toString
     val columnForFieldRelationSide = relation.columnForRelationSide(relationField.oppositeRelationSide)
