--- conflicted
+++ resolved
@@ -77,13 +77,9 @@
     SimpleDBIO[Vector[ResolverResult[PrismaNodeWithParent]]] { ctx =>
       val builder = RelatedModelsQueryBuilder(schemaName, fromField, args)
       // see https://github.com/graphcool/internal-docs/blob/master/relations.md#findings
-      val resolveFromBothSidesAndMerge = fromField.relation.isSameFieldSameModelRelation
 
-      val baseQuery = if (resolveFromBothSidesAndMerge) {
-        "((" + builder.queryString + ") union all " + "(" + builder.queryStringFromOtherSide + "))"
-      } else {
-        "(" + builder.queryString + ")"
-      }
+      val baseQuery = "(" + builder.queryString + ")"
+
       val distinctModelIds = fromModelIds.distinct
 
       val queries = Vector.fill(distinctModelIds.size)(baseQuery)
@@ -100,12 +96,6 @@
         pp.setGcValue(id)
         filter.foreach { filter =>
           SetParams.setParams(pp, filter)
-        }
-        if (resolveFromBothSidesAndMerge) { // each query is repeated so we have to set them a second time
-          pp.setGcValue(id)
-          filter.foreach { filter =>
-            SetParams.setParams(pp, filter)
-          }
         }
       }
 
@@ -178,53 +168,6 @@
     }
   }
 
-<<<<<<< HEAD
-  def batchSelectAllFromRelatedModel(
-      schema: Schema,
-      fromField: RelationField,
-      fromModelIds: Vector[IdGCValue],
-      args: Option[QueryArguments]
-  ): DBIOAction[Vector[ResolverResult[PrismaNodeWithParent]], NoStream, Effect] = {
-    val relation     = fromField.relation
-    val relatedModel = fromField.relatedModel_!
-    val modelTable   = relatedModel.dbName
-
-    val relationTableName     = fromField.relation.relationTableName
-    val (aColumn, bColumn)    = (relation.modelAColumn, relation.modelBColumn)
-    val columnForFromModel    = relation.columnForRelationSide(fromField.relationSide)
-    val columnForRelatedModel = relation.columnForRelationSide(fromField.oppositeRelationSide)
-
-    def createQuery(id: String, modelRelationSide: String, fieldRelationSide: String) = {
-      sql"""(select "#$ALIAS".*, "RelationTable"."#$aColumn" as "__Relation__A",  "RelationTable"."#$bColumn" as "__Relation__B"
-            from "#$schemaName"."#$modelTable" as "#$ALIAS"
-            inner join "#$schemaName"."#$relationTableName" as "RelationTable"
-            on "#$ALIAS"."#${relatedModel.dbNameOfIdField_!}" = "RelationTable"."#$fieldRelationSide"
-            where "RelationTable"."#$modelRelationSide" = '#$id' """ ++ andWhereOrderByLimitCommands(
-        args,
-        None,
-        relatedModel.dbName,
-        relatedModel.dbNameOfIdField_!,
-        Some(s""" "RelationTable"."$columnForRelatedModel" """)) ++ sql")"
-    }
-
-    val query =
-      fromModelIds.distinct.view.zipWithIndex.foldLeft(sql"")((a, b) =>
-        a ++ unionIfNotFirst(b._2) ++ createQuery(b._1.value, columnForFromModel, columnForRelatedModel))
-
-    val modelRelationSide    = fromField.relationSide.toString
-    val oppositeRelationSide = fromField.oppositeRelationSide.toString
-    query
-      .as[PrismaNodeWithParent](getResultForModelAndRelationSide(relatedModel, modelRelationSide, oppositeRelationSide))
-      .map { items =>
-        val itemGroupsByModelId = items.groupBy(_.parentId)
-        fromModelIds.map { id =>
-          itemGroupsByModelId.find(_._1 == id) match {
-            case Some((_, itemsForId)) => args.get.resultTransform(itemsForId).copy(parentModelId = Some(id))
-            case None                  => ResolverResult(Vector.empty[PrismaNodeWithParent], hasPreviousPage = false, hasNextPage = false, parentModelId = Some(id))
-          }
-        }
-      }
-=======
   def countAllFromTable(table: String, whereFilter: Option[Filter]): DBIO[Int] = {
     SimpleDBIO[Int] { ctx =>
       val builder = CountQueryBuilder(schemaName, table, whereFilter)
@@ -234,7 +177,6 @@
       rs.next()
       rs.getInt(1)
     }
->>>>>>> 1b052a68
   }
 
   def batchSelectFromModelByUnique(model: Model, field: ScalarField, values: Vector[GCValue]): DBIO[Vector[PrismaNode]] = {
