package com.prisma.api.connector.mysql.database

import com.prisma.api.connector._
import com.prisma.api.connector.mysql.Metrics
import com.prisma.gc_values._
import com.prisma.shared.models._
import slick.dbio.Effect.Read
import slick.dbio.NoStream
import slick.jdbc.MySQLProfile
import slick.jdbc.MySQLProfile.api._
import slick.lifted.TableQuery
import slick.sql.SqlAction

import scala.concurrent.{ExecutionContext, Future}

case class MySqlDataResolver(project: Project, readonlyClientDatabase: MySQLProfile.backend.DatabaseDef)(implicit ec: ExecutionContext) extends DataResolver {
  val queryBuilder = new MySqlApiDatabaseQueryBuilder(project)(ec)

  override def resolveByGlobalId(globalId: IdGCValue): Future[Option[PrismaNode]] = { //todo rewrite this to use normal query?
    if (globalId.value == "viewer-fixed") return Future.successful(Some(PrismaNode(globalId, RootGCValue.empty, Some("Viewer"))))

    val query: SqlAction[Option[String], NoStream, Read] = TableQuery(new ProjectRelayIdTable(_, project.id))
      .filter(_.id === globalId.value)
      .map(_.stableModelIdentifier)
      .take(1)
      .result
      .headOption

    readonlyClientDatabase
      .run(query)
      .flatMap {
        case Some(stableModelIdentifier) =>
          val model = project.schema.getModelByStableIdentifier_!(stableModelIdentifier.trim)
          resolveByUnique(NodeSelector.forIdGCValue(model, globalId))

        case _ =>
          Future.successful(None)
      }
  }

  override def resolveByModel(model: Model, args: Option[QueryArguments] = None): Future[ResolverResult[PrismaNode]] = {
    val query = queryBuilder.selectAllFromTable(model, args)
    performWithTiming("loadModelRowsForExport", readonlyClientDatabase.run(query))
  }

  override def resolveByUnique(where: NodeSelector): Future[Option[PrismaNode]] =
    batchResolveByUnique(where.model, where.field, Vector(where.fieldValue)).map(_.headOption)

  override def countByTable(table: String, whereFilter: Option[Filter] = None): Future[Int] = {
    val query = queryBuilder.countAllFromTable(table, whereFilter)
    performWithTiming("countByModel", readonlyClientDatabase.run(query))
  }

  override def batchResolveByUnique(model: Model, field: ScalarField, values: Vector[GCValue]): Future[Vector[PrismaNode]] = {
    val query = queryBuilder.batchSelectFromModelByUnique(model, field.dbName, values)
    performWithTiming("batchResolveByUnique", readonlyClientDatabase.run(query))
  }

  override def batchResolveScalarList(model: Model, listField: ScalarField, nodeIds: Vector[IdGCValue]): Future[Vector[ScalarListValues]] = {
    val query = queryBuilder.selectFromScalarList(model.name, listField, nodeIds)
    performWithTiming("batchResolveScalarList", readonlyClientDatabase.run(query))
  }

  override def resolveByRelationManyModels(fromField: RelationField,
                                           fromNodeIds: Vector[IdGCValue],
                                           args: Option[QueryArguments]): Future[Vector[ResolverResult[PrismaNodeWithParent]]] = {
    val query = queryBuilder.batchSelectAllFromRelatedModel(fromField, fromNodeIds, args)
    performWithTiming("resolveByRelation", readonlyClientDatabase.run(query))
  }

<<<<<<< HEAD
  override def countByRelationManyModels(fromField: RelationField,
                                         fromNodeIds: Vector[IdGCValue],
                                         args: Option[QueryArguments]): Future[Vector[(IdGCValue, Int)]] = {
    val query = queryBuilder.countAllFromRelatedModels(fromField, fromNodeIds, args)
    performWithTiming("countByRelation", readonlyClientDatabase.run(query))
  }

=======
>>>>>>> fc45b20a
  override def loadListRowsForExport(model: Model, field: ScalarField, args: Option[QueryArguments] = None): Future[ResolverResult[ScalarListValues]] = {
    val query = queryBuilder.selectAllFromListTable(model, field, args, None)
    performWithTiming("loadListRowsForExport", readonlyClientDatabase.run(query))
  }

  override def loadRelationRowsForExport(relationId: String, args: Option[QueryArguments] = None): Future[ResolverResult[RelationNode]] = {
    val query = queryBuilder.selectAllFromRelationTable(relationId, args)
    performWithTiming("loadRelationRowsForExport", readonlyClientDatabase.run(query))
  }

  protected def performWithTiming[A](name: String, f: => Future[A]): Future[A] = Metrics.sqlQueryTimer.timeFuture(project.id, name) { f }
}<|MERGE_RESOLUTION|>--- conflicted
+++ resolved
@@ -68,16 +68,6 @@
     performWithTiming("resolveByRelation", readonlyClientDatabase.run(query))
   }
 
-<<<<<<< HEAD
-  override def countByRelationManyModels(fromField: RelationField,
-                                         fromNodeIds: Vector[IdGCValue],
-                                         args: Option[QueryArguments]): Future[Vector[(IdGCValue, Int)]] = {
-    val query = queryBuilder.countAllFromRelatedModels(fromField, fromNodeIds, args)
-    performWithTiming("countByRelation", readonlyClientDatabase.run(query))
-  }
-
-=======
->>>>>>> fc45b20a
   override def loadListRowsForExport(model: Model, field: ScalarField, args: Option[QueryArguments] = None): Future[ResolverResult[ScalarListValues]] = {
     val query = queryBuilder.selectAllFromListTable(model, field, args, None)
     performWithTiming("loadListRowsForExport", readonlyClientDatabase.run(query))
