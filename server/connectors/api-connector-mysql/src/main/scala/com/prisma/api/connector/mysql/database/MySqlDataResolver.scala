--- conflicted
+++ resolved
@@ -15,8 +15,7 @@
 import scala.concurrent.{ExecutionContext, Future}
 
 case class MySqlDataResolver(project: Project, readonlyClientDatabase: MySQLProfile.backend.DatabaseDef)(implicit ec: ExecutionContext) extends DataResolver {
-
-  val queryBuilder = new DatabaseQueryBuilder()(ec)
+  val queryBuilder = new MySqlDatabaseQueryBuilder()(ec)
 
   override def resolveByGlobalId(globalId: IdGCValue): Future[Option[PrismaNode]] = { //todo rewrite this to use normal query?
     if (globalId.value == "viewer-fixed") return Future.successful(Some(PrismaNode(globalId, RootGCValue.empty, Some("Viewer"))))
@@ -41,11 +40,7 @@
   }
 
   override def resolveByModel(model: Model, args: Option[QueryArguments] = None): Future[ResolverResult[PrismaNode]] = {
-<<<<<<< HEAD
     val query = queryBuilder.selectAllFromTable(project.id, model, args)
-=======
-    val query = MysqlDatabaseQueryBuilder.selectAllFromTable(project.id, model, args)
->>>>>>> 6a55f0a5
     performWithTiming("loadModelRowsForExport", readonlyClientDatabase.run(query))
   }
 
@@ -53,67 +48,39 @@
     batchResolveByUnique(where.model, where.field.name, Vector(where.fieldValue)).map(_.headOption)
 
   override def countByTable(table: String, whereFilter: Option[DataItemFilterCollection] = None): Future[Int] = {
-<<<<<<< HEAD
     val query = queryBuilder.countAllFromTable(project, table, whereFilter)
-=======
-    val query = MysqlDatabaseQueryBuilder.countAllFromTable(project, table, whereFilter)
->>>>>>> 6a55f0a5
     performWithTiming("countByModel", readonlyClientDatabase.run(query))
   }
 
   override def batchResolveByUnique(model: Model, fieldName: String, values: Vector[GCValue]): Future[Vector[PrismaNode]] = {
-<<<<<<< HEAD
     val query = queryBuilder.batchSelectFromModelByUnique(project.id, model, fieldName, values)
-=======
-    val query = MysqlDatabaseQueryBuilder.batchSelectFromModelByUnique(project.id, model, fieldName, values)
->>>>>>> 6a55f0a5
     performWithTiming("batchResolveByUnique", readonlyClientDatabase.run(query))
   }
 
   override def batchResolveScalarList(model: Model, listField: Field, nodeIds: Vector[IdGCValue]): Future[Vector[ScalarListValues]] = {
-<<<<<<< HEAD
     val query = queryBuilder.selectFromScalarList(project.id, model.name, listField, nodeIds)
-=======
-    val query = MysqlDatabaseQueryBuilder.selectFromScalarList(project.id, model.name, listField, nodeIds)
->>>>>>> 6a55f0a5
     performWithTiming("batchResolveScalarList", readonlyClientDatabase.run(query))
   }
 
   override def resolveByRelationManyModels(fromField: Field,
                                            fromNodeIds: Vector[IdGCValue],
                                            args: Option[QueryArguments]): Future[Vector[ResolverResult[PrismaNodeWithParent]]] = {
-<<<<<<< HEAD
     val query = queryBuilder.batchSelectAllFromRelatedModel(project, fromField, fromNodeIds, args)
-=======
-    val query = MysqlDatabaseQueryBuilder.batchSelectAllFromRelatedModel(project, fromField, fromNodeIds, args)
->>>>>>> 6a55f0a5
     performWithTiming("resolveByRelation", readonlyClientDatabase.run(query))
   }
 
   override def countByRelationManyModels(fromField: Field, fromNodeIds: Vector[IdGCValue], args: Option[QueryArguments]): Future[Vector[(IdGCValue, Int)]] = {
-<<<<<<< HEAD
     val query = queryBuilder.countAllFromRelatedModels(project, fromField, fromNodeIds, args)
-=======
-    val query = MysqlDatabaseQueryBuilder.countAllFromRelatedModels(project, fromField, fromNodeIds, args)
->>>>>>> 6a55f0a5
     performWithTiming("countByRelation", readonlyClientDatabase.run(query))
   }
 
   override def loadListRowsForExport(model: Model, field: Field, args: Option[QueryArguments] = None): Future[ResolverResult[ScalarListValues]] = {
-<<<<<<< HEAD
     val query = queryBuilder.selectAllFromListTable(project.id, model, field, args, None)
-=======
-    val query = MysqlDatabaseQueryBuilder.selectAllFromListTable(project.id, model, field, args, None)
->>>>>>> 6a55f0a5
     performWithTiming("loadListRowsForExport", readonlyClientDatabase.run(query))
   }
 
   override def loadRelationRowsForExport(relationId: String, args: Option[QueryArguments] = None): Future[ResolverResult[RelationNode]] = {
-<<<<<<< HEAD
     val query = queryBuilder.selectAllFromRelationTable(project.id, relationId, args)
-=======
-    val query = MysqlDatabaseQueryBuilder.selectAllFromRelationTable(project.id, relationId, args)
->>>>>>> 6a55f0a5
     performWithTiming("loadRelationRowsForExport", readonlyClientDatabase.run(query))
   }
 
