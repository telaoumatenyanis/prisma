--- conflicted
+++ resolved
@@ -51,23 +51,13 @@
     performWithTiming("countByModel", readonlyClientDatabase.run(query))
   }
 
-<<<<<<< HEAD
-  override def batchResolveByUnique(model: Model, field: Field, values: Vector[GCValue]): Future[Vector[PrismaNode]] = {
+  override def batchResolveByUnique(model: Model, field: ScalarField, values: Vector[GCValue]): Future[Vector[PrismaNode]] = {
     val query = queryBuilder.batchSelectFromModelByUnique(model, field.dbName, values)
     performWithTiming("batchResolveByUnique", readonlyClientDatabase.run(query))
   }
 
-  override def batchResolveScalarList(model: Model, listField: Field, nodeIds: Vector[IdGCValue]): Future[Vector[ScalarListValues]] = {
+  override def batchResolveScalarList(model: Model, listField: ScalarField, nodeIds: Vector[IdGCValue]): Future[Vector[ScalarListValues]] = {
     val query = queryBuilder.selectFromScalarList(model.name, listField, nodeIds)
-=======
-  override def batchResolveByUnique(model: Model, field: ScalarField, values: Vector[GCValue]): Future[Vector[PrismaNode]] = {
-    val query = queryBuilder.batchSelectFromModelByUnique(project.id, model, field.dbName, values)
-    performWithTiming("batchResolveByUnique", readonlyClientDatabase.run(query))
-  }
-
-  override def batchResolveScalarList(model: Model, listField: ScalarField, nodeIds: Vector[IdGCValue]): Future[Vector[ScalarListValues]] = {
-    val query = queryBuilder.selectFromScalarList(project.id, model.name, listField, nodeIds)
->>>>>>> 93972196
     performWithTiming("batchResolveScalarList", readonlyClientDatabase.run(query))
   }
 
@@ -78,25 +68,15 @@
     performWithTiming("resolveByRelation", readonlyClientDatabase.run(query))
   }
 
-<<<<<<< HEAD
-  override def countByRelationManyModels(fromField: Field, fromNodeIds: Vector[IdGCValue], args: Option[QueryArguments]): Future[Vector[(IdGCValue, Int)]] = {
+  override def countByRelationManyModels(fromField: RelationField,
+                                         fromNodeIds: Vector[IdGCValue],
+                                         args: Option[QueryArguments]): Future[Vector[(IdGCValue, Int)]] = {
     val query = queryBuilder.countAllFromRelatedModels(fromField, fromNodeIds, args)
     performWithTiming("countByRelation", readonlyClientDatabase.run(query))
   }
 
-  override def loadListRowsForExport(model: Model, field: Field, args: Option[QueryArguments] = None): Future[ResolverResult[ScalarListValues]] = {
+  override def loadListRowsForExport(model: Model, field: ScalarField, args: Option[QueryArguments] = None): Future[ResolverResult[ScalarListValues]] = {
     val query = queryBuilder.selectAllFromListTable(model, field, args, None)
-=======
-  override def countByRelationManyModels(fromField: RelationField,
-                                         fromNodeIds: Vector[IdGCValue],
-                                         args: Option[QueryArguments]): Future[Vector[(IdGCValue, Int)]] = {
-    val query = queryBuilder.countAllFromRelatedModels(project, fromField, fromNodeIds, args)
-    performWithTiming("countByRelation", readonlyClientDatabase.run(query))
-  }
-
-  override def loadListRowsForExport(model: Model, field: ScalarField, args: Option[QueryArguments] = None): Future[ResolverResult[ScalarListValues]] = {
-    val query = queryBuilder.selectAllFromListTable(project.id, model, field, args, None)
->>>>>>> 93972196
     performWithTiming("loadListRowsForExport", readonlyClientDatabase.run(query))
   }
 
