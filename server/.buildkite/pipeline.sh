#! /bin/bash

#declare -a connectors=(mysql postgres postgres-passive)
declare -a connectors=(mysql postgres)

# Projects with a locked connector
static=$(printf "    - label: \":mysql: MySql API connector\"
      command: cd server && ./.buildkite/scripts/test.sh api-connector-mysql mysql

    - label: \":mysql: MySql deploy connector\"
      command: cd server && ./.buildkite/scripts/test.sh deploy-connector-mysql mysql

    - label: \":scala: integration-tests-mysql\"
      command: cd server && ./.buildkite/scripts/test.sh integration-tests-mysql mysql

    - label: \":postgres: Postgres API connector\"
      command: cd server && ./.buildkite/scripts/test.sh api-connector-postgresql postgres

    - label: \":postgres: Postgres deploy connector\"
      command: cd server && ./.buildkite/scripts/test.sh deploy-connector-postgresql postgres

<<<<<<< HEAD
    - label: \":postgres: passive Postgres API connector\"
      command: cd server && ./.buildkite/scripts/test.sh api-connector-postgresql-passive postgres

    - label: \":postgres: passive Postgres deploy connector\"
      command: cd server && ./.buildkite/scripts/test.sh deploy-connector-postgresql-passive postgres
=======
    - label: \":scala: integration-tests-postgres\"
      command: cd server && ./.buildkite/scripts/test.sh integration-tests-mysql postgres
>>>>>>> 0b800edf

    # Libs are not specific to a connector, simply run with mysql
    - label: \":scala: libs\"
      command: cd server && ./.buildkite/scripts/test.sh libs mysql

    - label: \":scala: subscriptions\"
      command: cd server && ./.buildkite/scripts/test.sh subscriptions mysql
      
")

optional=""

if [ -z "$BUILDKITE_TAG" ]; then
    # Regular commit
    git diff --exit-code --name-only ${BUILDKITE_COMMIT} ${BUILDKITE_COMMIT}~1 | grep "server/"
    if [ $? -ne 0 ]; then
      buildkite-agent pipeline upload ./server/.buildkite/empty-pipeline.yml
      exit 0
    else
      optional=$(printf "
    - wait

    - label: \":docker: Build unstable channel\"
      command: ./server/.buildkite/scripts/docker-build.sh unstable
      branches: master
    ")
    fi
else
    # Build was triggered by a tagged commit
    optional=$(printf "    - wait

    - label: \":docker: Build stable channel\"
      command: ./server/.buildkite/scripts/docker-build.sh stable
    ")
fi

dynamic=""

for connector in "${connectors[@]}"
do
   dynamic=$(printf "$dynamic
%s
" "    - label: \":scala: images [$connector]\"
      command: cd server && ./.buildkite/scripts/test.sh images $connector

    - label: \":scala: deploy [$connector]\"
      command: cd server && ./.buildkite/scripts/test.sh deploy $connector

    - label: \":scala: api [$connector]\"
      command: cd server && ./.buildkite/scripts/test.sh api $connector

    - label: \":scala: workers [$connector]\"
      command: cd server && ./.buildkite/scripts/test.sh workers $connector

")

done


pipeline=$(printf "
steps:
$static
$dynamic
$optional
")

echo "$pipeline" | buildkite-agent pipeline upload<|MERGE_RESOLUTION|>--- conflicted
+++ resolved
@@ -19,16 +19,14 @@
     - label: \":postgres: Postgres deploy connector\"
       command: cd server && ./.buildkite/scripts/test.sh deploy-connector-postgresql postgres
 
-<<<<<<< HEAD
     - label: \":postgres: passive Postgres API connector\"
       command: cd server && ./.buildkite/scripts/test.sh api-connector-postgresql-passive postgres
 
     - label: \":postgres: passive Postgres deploy connector\"
       command: cd server && ./.buildkite/scripts/test.sh deploy-connector-postgresql-passive postgres
-=======
+
     - label: \":scala: integration-tests-postgres\"
       command: cd server && ./.buildkite/scripts/test.sh integration-tests-mysql postgres
->>>>>>> 0b800edf
 
     # Libs are not specific to a connector, simply run with mysql
     - label: \":scala: libs\"
