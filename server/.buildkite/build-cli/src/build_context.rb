--- conflicted
+++ resolved
@@ -96,11 +96,7 @@
   end
 
   def connectors
-<<<<<<< HEAD
-    [:mongo, :postgres, :mysql, :sqlite, :"sqlite-native", :"native-integration-tests"]
-=======
     [:mongo, :postgres, :mysql, :sqlite, :"sqlite-native"] # :"native-integration-tests"
->>>>>>> 6bef5340
   end
 
   def native_image_targets
