--- conflicted
+++ resolved
@@ -41,11 +41,7 @@
 
   def dataResolver(project: Project): DataResolver = apiTestDependencies.dataResolver(project)
 
-<<<<<<< HEAD
-  override def capabilities: ConnectorCapabilities = apiTestDependencies.deployConnector.capabilities
-=======
   override def capabilities: ConnectorCapabilities = apiTestDependencies.apiConnector.capabilities
->>>>>>> e8e866e5
 
   override def prismaConfig: PrismaConfig = apiTestDependencies.config
   // DEPLOY
