use connector::{
    filter::{Filter},
    QueryArguments,
};
use std::{collections::BTreeMap, sync::Arc};
use graphql_parser::query::{Value};

enum FilterOp {
    In,
    NotIn,
    Not,
    Lt,
    Lte,
    Gt,
    Gte,
    Contains,
    NotContains,
    StartsWith,
    NotStartsWith,
    EndsWith,
    NotEndsWith,
    Some,
    None,
    Every,
    NestedAnd,
    NestedOr,
    NestedNot,
    Field,
}

<<<<<<< HEAD
fn extract_filter(aggregator: QueryArguments,
        map: &BTreeMap<String, Value>,
        model: ModelRef,) -> CoreResult<Filter> {
=======
impl From<FilterOp> for &'static str {
    fn from(fo: FilterOp) -> Self {
        match fo {
            FilterOp::In => "_in",
            FilterOp::NotIn => "_not_in",
            FilterOp::Not => "_not",
            FilterOp::Lt => "_lt",
            FilterOp::Lte => "_lte",
            FilterOp::Gt => "_gt",
            FilterOp::Gte => "_gte",
            FilterOp::Contains => "_contains",
            FilterOp::NotContains => "_not_contains",
            FilterOp::StartsWith => "_starts_with",
            FilterOp::NotStartsWith => "_not_starts_with",
            FilterOp::EndsWith => "_ends_with",
            FilterOp::NotEndsWith => "_not_ends_with",
            FilterOp::Some => "_some",
            FilterOp::None => "_none",
            FilterOp::Every => "_every",
            FilterOp::NestedAnd => "AND",
            FilterOp::NestedOr => "OR",
            FilterOp::NestedNot => "NOT",
            FilterOp::Field => "<field>",
        }
    }
}

fn extract_filter() -> () {
>>>>>>> 6bf7cc39
    map.iter().fold(Ok(aggregator), |prev, (k, v)| {
        let match k.as_str() {
            // Filters
            x if x.ends_with("_in") => (x.trim_end_matches("_in"), FilterOp::In),
            x if x.ends_with("_not_in") => (x.trim_end_matches("_in"), FilterOp::In)
            x if x.ends_with("_not") => (x.trim_end_matches("_in"), FilterOp::In)
            x if x.ends_with("_lt") => (x.trim_end_matches("_in"), FilterOp::In)
            x if x.ends_with("_lte") => (x.trim_end_matches("_in"), FilterOp::In)
            x if x.ends_with("_gt") => (x.trim_end_matches("_in"), FilterOp::In)
            x if x.ends_with("_gte") => (x.trim_end_matches("_in"), FilterOp::In)
            x if x.ends_with("_contains") => (x.trim_end_matches("_in"), FilterOp::In)
            x if x.ends_with("_not_contains") => (x.trim_end_matches("_in"), FilterOp::In)
            x if x.ends_with("_starts_with") => (x.trim_end_matches("_in"), FilterOp::In)
            x if x.ends_with("_not_starts_with") => (x.trim_end_matches("_in"), FilterOp::In)
            x if x.ends_with("_ends_with") => (x.trim_end_matches("_in"), FilterOp::In)
            x if x.ends_with("_not_ends_with") => (x.trim_end_matches("_in"), FilterOp::In)

            // Relations
            x if x.ends_with("_some") => (x.trim_end_matches("_in"), FilterOp::In)
            x if x.ends_with("_none") => (x.trim_end_matches("_in"), FilterOp::In)
            x if x.ends_with("_every") => (x.trim_end_matches("_in"), FilterOp::In)

            // Nesting
            "AND" => {}
            "OR" => {}
            "NOT" => {}

            // Fields
            x => {}
        }
        unimplemented!()
    })
}<|MERGE_RESOLUTION|>--- conflicted
+++ resolved
@@ -1,9 +1,9 @@
-use connector::{
-    filter::{Filter},
-    QueryArguments,
-};
-use std::{collections::BTreeMap, sync::Arc};
-use graphql_parser::query::{Value};
+use crate::CoreResult;
+use connector::filter::Filter;
+use graphql_parser::query::Value;
+use prisma_models::{ModelRef, Field, PrismaValue};
+use std::collections::BTreeMap;
+use connector::compare::ScalarCompare;
 
 enum FilterOp {
     In,
@@ -28,11 +28,6 @@
     Field,
 }
 
-<<<<<<< HEAD
-fn extract_filter(aggregator: QueryArguments,
-        map: &BTreeMap<String, Value>,
-        model: ModelRef,) -> CoreResult<Filter> {
-=======
 impl From<FilterOp> for &'static str {
     fn from(fo: FilterOp) -> Self {
         match fo {
@@ -60,38 +55,110 @@
     }
 }
 
-fn extract_filter() -> () {
->>>>>>> 6bf7cc39
-    map.iter().fold(Ok(aggregator), |prev, (k, v)| {
-        let match k.as_str() {
-            // Filters
-            x if x.ends_with("_in") => (x.trim_end_matches("_in"), FilterOp::In),
-            x if x.ends_with("_not_in") => (x.trim_end_matches("_in"), FilterOp::In)
-            x if x.ends_with("_not") => (x.trim_end_matches("_in"), FilterOp::In)
-            x if x.ends_with("_lt") => (x.trim_end_matches("_in"), FilterOp::In)
-            x if x.ends_with("_lte") => (x.trim_end_matches("_in"), FilterOp::In)
-            x if x.ends_with("_gt") => (x.trim_end_matches("_in"), FilterOp::In)
-            x if x.ends_with("_gte") => (x.trim_end_matches("_in"), FilterOp::In)
-            x if x.ends_with("_contains") => (x.trim_end_matches("_in"), FilterOp::In)
-            x if x.ends_with("_not_contains") => (x.trim_end_matches("_in"), FilterOp::In)
-            x if x.ends_with("_starts_with") => (x.trim_end_matches("_in"), FilterOp::In)
-            x if x.ends_with("_not_starts_with") => (x.trim_end_matches("_in"), FilterOp::In)
-            x if x.ends_with("_ends_with") => (x.trim_end_matches("_in"), FilterOp::In)
-            x if x.ends_with("_not_ends_with") => (x.trim_end_matches("_in"), FilterOp::In)
+fn to_prisma_value(v: Value) -> PrismaValue {
+    match v {
+        Value::Boolean(b) => PrismaValue::Boolean(b),
+        Value::Enum(e) => PrismaValue::Enum(e),
+        Value::Float(f) => PrismaValue::Float(f),
+        Value::Int(i) => PrismaValue::Int(i.as_i64().unwrap() as i32),
+        Value::Null => PrismaValue::Null,
+        Value::String(s) => PrismaValue::String(s),
+        _ => unimplemented!(),
+    }
+}
 
-            // Relations
-            x if x.ends_with("_some") => (x.trim_end_matches("_in"), FilterOp::In)
-            x if x.ends_with("_none") => (x.trim_end_matches("_in"), FilterOp::In)
-            x if x.ends_with("_every") => (x.trim_end_matches("_in"), FilterOp::In)
+fn extract_filter(map: &BTreeMap<String, Value>, model: ModelRef) -> CoreResult<Filter> {
+    let ops = vec![
+        FilterOp::In,
+        FilterOp::NotIn,
+        FilterOp::Not,
+        FilterOp::Lt,
+        FilterOp::Lte,
+        FilterOp::Gt,
+        FilterOp::Gte,
+        FilterOp::Contains,
+        FilterOp::NotContains,
+        FilterOp::StartsWith,
+        FilterOp::NotStartsWith,
+        FilterOp::EndsWith,
+        FilterOp::NotEndsWith,
+        FilterOp::Some,
+        FilterOp::None,
+        FilterOp::Every,
+        FilterOp::NestedAnd,
+        FilterOp::NestedOr,
+        FilterOp::NestedNot,
+        FilterOp::Field,
+    ];
 
-            // Nesting
-            "AND" => {}
-            "OR" => {}
-            "NOT" => {}
+    map.iter().fold(Ok(None), |_, (k, v)| {
+        ops.iter().find(|op| k.as_str() == op.into()).map(|op| {
+            let field_name = k.trim_end_matches(op.into());
+            let field = model.fields().find_from_all(&field_name).unwrap(); // fixme: unwrap
 
-            // Fields
-            x => {}
-        }
+            let filter = match field {
+                Field::Scalar(s) => {
+                    let value = to_prisma_value(v);
+                    match op {
+                        FilterOp::In => unimplemented!(),
+                        FilterOp::NotIn => unimplemented!(),
+                        FilterOp::Not => s.not_equals(v),
+                        FilterOp::Lt => ,
+                        FilterOp::Lte => ,
+                        FilterOp::Gt => ,
+                        FilterOp::Gte => ,
+                        FilterOp::Contains => s.contains(v),
+                        FilterOp::NotContains => ,
+                        FilterOp::StartsWith => ,
+                        FilterOp::NotStartsWith => ,
+                        FilterOp::EndsWith => ,
+                        FilterOp::NotEndsWith => ,
+                    }
+                },
+                Field::Relation(r)=> {
+                    match op {
+                        FilterOp::Some => ,
+                        FilterOp::None => ,
+                        FilterOp::Every => ,
+                    }
+                },
+            };
+
+            unimplemented!()
+        });
+
+        // let (field_name, op) = match k.as_str() {
+        //     // Filters
+        //     x if x.ends_with("_in") => (x.trim_end_matches("_in"), FilterOp::In),
+        //     x if x.ends_with("_not_in") => (x.trim_end_matches("_in"), FilterOp::In),
+        //     x if x.ends_with("_not") => (x.trim_end_matches("_in"), FilterOp::In),
+        //     x if x.ends_with("_lt") => (x.trim_end_matches("_in"), FilterOp::In),
+        //     x if x.ends_with("_lte") => (x.trim_end_matches("_in"), FilterOp::In),
+        //     x if x.ends_with("_gt") => (x.trim_end_matches("_in"), FilterOp::In),
+        //     x if x.ends_with("_gte") => (x.trim_end_matches("_in"), FilterOp::In),
+        //     x if x.ends_with("_contains") => (x.trim_end_matches("_in"), FilterOp::In),
+        //     x if x.ends_with("_not_contains") => (x.trim_end_matches("_in"), FilterOp::In),
+        //     x if x.ends_with("_starts_with") => (x.trim_end_matches("_in"), FilterOp::In),
+        //     x if x.ends_with("_not_starts_with") => (x.trim_end_matches("_in"), FilterOp::In),
+        //     x if x.ends_with("_ends_with") => (x.trim_end_matches("_in"), FilterOp::In),
+        //     x if x.ends_with("_not_ends_with") => (x.trim_end_matches("_in"), FilterOp::In),
+
+        //     // Relations
+        //     x if x.ends_with("_some") => (x.trim_end_matches("_in"), FilterOp::In),
+        //     x if x.ends_with("_none") => (x.trim_end_matches("_in"), FilterOp::In),
+        //     x if x.ends_with("_every") => (x.trim_end_matches("_in"), FilterOp::In),
+
+        //     // Nesting
+        //     "AND" => {}
+        //     "OR" => {}
+        //     "NOT" => {}
+
+        //     // Fields
+        //     x => {}
+        // }
+
         unimplemented!()
-    })
+    });
+
+    unimplemented!()
 }