//! Simple wrapper for WriteQueries

<<<<<<< HEAD
use crate::{builders::utils, BuilderExt, OneBuilder, ReadQuery};
=======
use crate::{
    builders::utils::{self, UuidString},
    BuilderExt, ReadQuery, SingleBuilder,
};
>>>>>>> ed44a5fb
use connector::mutaction::{
    DatabaseMutactionResult as MutationResult, Identifier, TopLevelDatabaseMutaction as RootMutation,
};
use graphql_parser::query::Field;
use prisma_models::{GraphqlId, ModelRef, PrismaArgs, PrismaValue};
use std::sync::Arc;

/// A top-level write query (mutation)
#[derive(Debug, Clone)]
pub struct WriteQuery {
    /// The actual mutation object being built
    pub inner: RootMutation,

    /// The name of the WriteQuery
    pub name: String,

    /// Required to create following ReadQuery
    pub field: Field,
}

impl WriteQuery {
    pub fn model(&self) -> ModelRef {
        match self.inner {
            RootMutation::CreateNode(ref node) => Arc::clone(&node.model),
            RootMutation::UpdateNode(ref node) => node.where_.field.model.upgrade().unwrap(),
            RootMutation::DeleteNode(ref node) => node.where_.field.model.upgrade().unwrap(),
            RootMutation::UpsertNode(ref node) => node.where_.field.model.upgrade().unwrap(),
            RootMutation::UpdateNodes(ref nodes) => Arc::clone(&nodes.model),
            RootMutation::DeleteNodes(ref nodes) => Arc::clone(&nodes.model),
            _ => unimplemented!(),
        }
    }

    /// This function generates a pre-fetch `ReadQuery` for appropriate `WriteQuery` types
    pub fn generate_prefetch(&self) -> Option<ReadQuery> {
        match self.inner {
            RootMutation::DeleteNode(_) => OneBuilder::new()
                .setup(self.model(), &self.field)
                .build()
                .ok()
                .map(|q| ReadQuery::RecordQuery(q)),
            _ => None,
        }
    }

    /// Generate a `ReadQuery` from the encapsulated `WriteQuery`
    pub fn generate_read(&self, res: MutationResult) -> Option<ReadQuery> {
        let field = match res.identifier {
            Identifier::Id(gql_id) => utils::derive_field(
                &self.field,
                self.model(),
                search_for_id(&self.inner).unwrap_or(gql_id),
                &self.name,
            ),
            Identifier::Count(_) => return None, // FIXME: We need to communicate count!
            Identifier::Node(_) => return None,
            _ => unimplemented!(),
        };

        match self.inner {
            // We ignore Deletes because they were already handled
            RootMutation::DeleteNode(_) | RootMutation::DeleteNodes(_) => None,
            RootMutation::CreateNode(_) | RootMutation::UpdateNode(_) | RootMutation::UpsertNode(_) => {
                OneBuilder::new()
                    .setup(self.model(), &field)
                    .build()
                    .ok()
                    .map(|q| ReadQuery::RecordQuery(q))
            }
            _ => unimplemented!(),
        }
    }
}

fn search_for_id(root: &RootMutation) -> Option<GraphqlId> {
    fn extract_id(model: &ModelRef, args: &PrismaArgs) -> Option<GraphqlId> {
        args.get_field_value(&model.fields().id().name).map(|pv| match pv {
            PrismaValue::GraphqlId(gqlid) => gqlid.clone(),
            PrismaValue::String(s) if s.is_uuid() => GraphqlId::UUID(s.clone().as_uuid()),
            PrismaValue::String(s) => GraphqlId::String(s.clone()),
            PrismaValue::Int(i) => GraphqlId::Int(*i as usize),
            _ => unreachable!(),
        })
    }

    match root {
        RootMutation::CreateNode(cn) => extract_id(&cn.model, &cn.non_list_args),
        _ => None,
    }
}<|MERGE_RESOLUTION|>--- conflicted
+++ resolved
@@ -1,13 +1,9 @@
 //! Simple wrapper for WriteQueries
 
-<<<<<<< HEAD
-use crate::{builders::utils, BuilderExt, OneBuilder, ReadQuery};
-=======
 use crate::{
     builders::utils::{self, UuidString},
-    BuilderExt, ReadQuery, SingleBuilder,
+    BuilderExt, OneBuilder, ReadQuery,
 };
->>>>>>> ed44a5fb
 use connector::mutaction::{
     DatabaseMutactionResult as MutationResult, Identifier, TopLevelDatabaseMutaction as RootMutation,
 };
