--- conflicted
+++ resolved
@@ -6,12 +6,8 @@
 
 [dependencies]
 graphql-parser = "0.2.2"
-<<<<<<< HEAD
-=======
-Inflector = "0.11"
-prisma-common = { path = "../../libs/prisma-common" }
->>>>>>> 1291c120
 prisma-models = { path = "../../prisma-models" }
 connector = { path = "../connectors/connector" }
 failure = "0.1"
-failure_derive = "0.1"+failure_derive = "0.1"
+Inflector = "0.11"