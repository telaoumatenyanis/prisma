--- conflicted
+++ resolved
@@ -3,10 +3,7 @@
 use slog_json::Json;
 use slog_scope::{logger, GlobalLoggerGuard};
 use slog_term::{FullFormat, TermDecorator};
-<<<<<<< HEAD
 use std::io::Write;
-=======
->>>>>>> b0df6842
 
 pub struct Logger {
     _scope_guard: GlobalLoggerGuard,
@@ -35,14 +32,9 @@
                 }
             }
             _ => {
-<<<<<<< HEAD
                 let drain = Json::new(output).add_default_keys().build().fuse();
-                let drain = Async::new(drain).build().fuse();
-=======
-                let drain = Json::new(std::io::stdout()).add_default_keys().build().fuse();
                 let drain = slog_envlogger::new(drain);
                 let drain = Async::new(drain).chan_size(16384).overflow_strategy(slog_async::OverflowStrategy::Block).build().fuse();
->>>>>>> b0df6842
 
                 let log = slog::Logger::root(drain, o!("application" => application));
 
